--- conflicted
+++ resolved
@@ -964,20 +964,12 @@
 		return err
 	}
 
-<<<<<<< HEAD
-	w.reconcilePersistentVolumes(ctx, host)
-=======
 	//w.reconcilePersistentVolumes(ctx, host)
 	_ = w.reconcilePVCs(ctx, host)
 	if err := w.reconcileHostStatefulSet(ctx, host); err != nil {
 		return err
 	}
->>>>>>> 69315536
 	_ = w.reconcilePVCs(ctx, host)
-
-	if err := w.reconcileHostStatefulSet(ctx, host); err != nil {
-		return err
-	}
 
 	_ = w.reconcileHostService(ctx, host)
 
