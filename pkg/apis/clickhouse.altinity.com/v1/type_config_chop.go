--- conflicted
+++ resolved
@@ -55,11 +55,7 @@
 	defaultChUsername = ""
 	defaultChPassword = ""
 	defaultChPort     = 8123
-<<<<<<< HEAD
-	defaultChRootCA    = ""
-=======
-	defaultChCacrt    = ""
->>>>>>> 48800653
+	defaultChRootCA   = ""
 
 	// defaultReconcileThreadsNumber specifies default number of controller threads running concurrently.
 	// Used in case no other specified in config
@@ -155,11 +151,7 @@
 		Scheme   string `json:"scheme"   yaml:"scheme"`
 		Username string `json:"username" yaml:"username"`
 		Password string `json:"password" yaml:"password"`
-<<<<<<< HEAD
 		RootCA   string `json:"rootCA"   yaml:"rootCA"`
-=======
-		Cacrt    string `json:"cacrt" yaml:"cacrt"`
->>>>>>> 48800653
 
 		// Location of k8s Secret with username and password to be used by the operator to connect to ClickHouse instances
 		// Can be used instead of explicitly specified (above) username and password
@@ -339,7 +331,6 @@
 	CHScheme   string `json:"chScheme" yaml:"chScheme"`
 	CHUsername string `json:"chUsername" yaml:"chUsername"`
 	CHPassword string `json:"chPassword" yaml:"chPassword"`
-	CHCacrt    string `json:"chcacrt" yaml:"chcacrt"`
 	// Location of k8s Secret with username and password to be used by operator to connect to ClickHouse instances
 	// Can be used instead of explicitly specified username and password
 	CHCredentialsSecretNamespace string `json:"chCredentialsSecretNamespace" yaml:"chCredentialsSecretNamespace"`
@@ -668,13 +659,8 @@
 	if c.ClickHouse.Access.Password == "" {
 		c.ClickHouse.Access.Password = defaultChPassword
 	}
-<<<<<<< HEAD
 	if c.ClickHouse.Access.RootCA == "" {
 		c.ClickHouse.Access.RootCA = defaultChRootCA
-=======
-	if c.ClickHouse.Access.Cacrt == "" {
-		c.ClickHouse.Access.Cacrt = defaultChCacrt
->>>>>>> 48800653
 	}
 	// config.CHCredentialsSecretNamespace
 	// config.CHCredentialsSecretName
@@ -974,9 +960,6 @@
 	if c.CHPassword != "" {
 		c.ClickHouse.Access.Password = c.CHPassword
 	}
-	if c.CHCacrt != "" {
-		c.ClickHouse.Access.Cacrt = c.CHCacrt
-	}
 	// Location of k8s Secret with username and password to be used by operator to connect to ClickHouse instances
 	// Can be used instead of explicitly specified username and password
 	if c.CHCredentialsSecretNamespace != "" {
