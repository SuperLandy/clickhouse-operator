// Copyright 2019 Altinity Ltd and/or its affiliates. All rights reserved.
//
// Licensed under the Apache License, Version 2.0 (the "License");
// you may not use this file except in compliance with the License.
// You may obtain a copy of the License at
//
//     http://www.apache.org/licenses/LICENSE-2.0
//
// Unless required by applicable law or agreed to in writing, software
// distributed under the License is distributed on an "AS IS" BASIS,
// WITHOUT WARRANTIES OR CONDITIONS OF ANY KIND, either express or implied.
// See the License for the specific language governing permissions and
// limitations under the License.

package v1

import "fmt"

<<<<<<< HEAD
type IHostAddress interface {
	GetNamespace() string
	GetStatefulSet() string
	GetFQDN() string
	GetRootName() string
	GetClusterName() string
	GetClusterIndex() int
	GetShardName() string
	GetShardIndex() int
	GetShardScopeIndex() int
	GetReplicaName() string
	GetReplicaIndex() int
	GetReplicaScopeIndex() int
	GetHostName() string
	GetRootScopeIndex() int
	GetRootScopeCycleSize() int
	GetRootScopeCycleIndex() int
	GetRootScopeCycleOffset() int
	GetClusterScopeIndex() int
	GetClusterScopeCycleSize() int
	GetClusterScopeCycleIndex() int
	GetClusterScopeCycleOffset() int
}

=======
>>>>>>> 4d72d1d0
// HostAddress defines address of a host within ClickHouseInstallation
type HostAddress struct {
	Namespace               string `json:"namespace,omitempty"               yaml:"namespace,omitempty"`
	StatefulSet             string `json:"statefulSet,omitempty"             yaml:"statefulSet,omitempty"`
	FQDN                    string `json:"fqdn,omitempty"                    yaml:"fqdn,omitempty"`
	CHIName                 string `json:"chiName,omitempty"                 yaml:"chiName,omitempty"`
	ClusterName             string `json:"clusterName,omitempty"             yaml:"clusterName,omitempty"`
	ClusterIndex            int    `json:"clusterIndex,omitempty"            yaml:"clusterIndex,omitempty"`
	ShardName               string `json:"shardName,omitempty"               yaml:"shardName,omitempty"`
	ShardIndex              int    `json:"shardIndex,omitempty"              yaml:"shardIndex,omitempty"`
	ShardScopeIndex         int    `json:"shardScopeIndex,omitempty"         yaml:"shardScopeIndex,omitempty"`
	ReplicaName             string `json:"replicaName,omitempty"             yaml:"replicaName,omitempty"`
	ReplicaIndex            int    `json:"replicaIndex,omitempty"            yaml:"replicaIndex,omitempty"`
	ReplicaScopeIndex       int    `json:"replicaScopeIndex,omitempty"       yaml:"replicaScopeIndex,omitempty"`
	HostName                string `json:"hostName,omitempty"                yaml:"hostName,omitempty"`
	CHIScopeIndex           int    `json:"chiScopeIndex,omitempty"           yaml:"chiScopeIndex,omitempty"`
	CHIScopeCycleSize       int    `json:"chiScopeCycleSize,omitempty"       yaml:"chiScopeCycleSize,omitempty"`
	CHIScopeCycleIndex      int    `json:"chiScopeCycleIndex,omitempty"      yaml:"chiScopeCycleIndex,omitempty"`
	CHIScopeCycleOffset     int    `json:"chiScopeCycleOffset,omitempty"     yaml:"chiScopeCycleOffset,omitempty"`
	ClusterScopeIndex       int    `json:"clusterScopeIndex,omitempty"       yaml:"clusterScopeIndex,omitempty"`
	ClusterScopeCycleSize   int    `json:"clusterScopeCycleSize,omitempty"   yaml:"clusterScopeCycleSize,omitempty"`
	ClusterScopeCycleIndex  int    `json:"clusterScopeCycleIndex,omitempty"  yaml:"clusterScopeCycleIndex,omitempty"`
	ClusterScopeCycleOffset int    `json:"clusterScopeCycleOffset,omitempty" yaml:"clusterScopeCycleOffset,omitempty"`
}

<<<<<<< HEAD
func (a HostAddress) GetNamespace() string {
	return a.Namespace
}
func (a HostAddress) GetStatefulSet() string {
	return a.StatefulSet
}
func (a HostAddress) GetFQDN() string {
	return a.FQDN
}
func (a HostAddress) GetRootName() string {
	return a.CHIName
}
func (a HostAddress) GetClusterName() string {
	return a.ClusterName
}
func (a HostAddress) GetClusterIndex() int {
	return a.ClusterIndex
}
func (a HostAddress) GetShardName() string {
	return a.ShardName
}
func (a HostAddress) GetShardIndex() int {
	return a.ShardIndex
}
func (a HostAddress) GetShardScopeIndex() int {
	return a.ShardScopeIndex
}
func (a HostAddress) GetReplicaName() string {
	return a.ReplicaName
}
func (a HostAddress) GetReplicaIndex() int {
	return a.ReplicaIndex
}
func (a HostAddress) GetReplicaScopeIndex() int {
	return a.ReplicaScopeIndex
}
func (a HostAddress) GetHostName() string {
	return a.HostName
}
func (a HostAddress) GetRootScopeIndex() int {
	return a.CHIScopeIndex
}
func (a HostAddress) GetRootScopeCycleSize() int {
	return a.CHIScopeCycleSize
}
func (a HostAddress) GetRootScopeCycleIndex() int {
	return a.CHIScopeCycleIndex
}
func (a HostAddress) GetRootScopeCycleOffset() int {
	return a.CHIScopeCycleOffset
}
func (a HostAddress) GetClusterScopeIndex() int {
	return a.ClusterScopeIndex
}
func (a HostAddress) GetClusterScopeCycleSize() int {
	return a.ClusterScopeCycleSize
}
func (a HostAddress) GetClusterScopeCycleIndex() int {
	return a.ClusterScopeCycleIndex
}
func (a HostAddress) GetClusterScopeCycleOffset() int {
	return a.ClusterScopeCycleOffset
}

=======
func (a *HostAddress) GetNamespace() string {
	return a.Namespace
}

func (a *HostAddress) SetNamespace(namespace string) {
	a.Namespace = namespace
}

func (a *HostAddress) GetStatefulSet() string {
	return a.StatefulSet
}

func (a *HostAddress) GetFQDN() string {
	return a.FQDN
}

func (a *HostAddress) GetCRName() string {
	return a.CHIName
}

func (a *HostAddress) SetCRName(name string) {
	a.CHIName = name
}

func (a *HostAddress) GetClusterName() string {
	return a.ClusterName
}

func (a *HostAddress) SetClusterName(name string) {
	a.ClusterName = name
}

func (a *HostAddress) GetClusterIndex() int {
	return a.ClusterIndex
}

func (a *HostAddress) SetClusterIndex(index int) {
	a.ClusterIndex = index
}

func (a *HostAddress) GetShardName() string {
	return a.ShardName
}

func (a *HostAddress) SetShardName(name string) {
	a.ShardName = name
}

func (a *HostAddress) GetShardIndex() int {
	return a.ShardIndex
}

func (a *HostAddress) SetShardIndex(index int) {
	a.ShardIndex = index
}

func (a *HostAddress) GetShardScopeIndex() int {
	return a.ShardScopeIndex
}

func (a *HostAddress) SetShardScopeIndex(index int) {
	a.ShardScopeIndex = index
}

func (a *HostAddress) GetReplicaName() string {
	return a.ReplicaName
}

func (a *HostAddress) SetReplicaName(name string) {
	a.ReplicaName = name
}

func (a *HostAddress) GetReplicaIndex() int {
	return a.ReplicaIndex
}

func (a *HostAddress) SetReplicaIndex(index int) {
	a.ReplicaIndex = index
}

func (a *HostAddress) GetReplicaScopeIndex() int {
	return a.ReplicaScopeIndex
}

func (a *HostAddress) SetReplicaScopeIndex(index int) {
	a.ReplicaScopeIndex = index
}

func (a *HostAddress) GetHostName() string {
	return a.HostName
}

func (a *HostAddress) SetHostName(name string) {
	a.HostName = name
}

func (a *HostAddress) GetCRScopeIndex() int {
	return a.CHIScopeIndex
}

func (a *HostAddress) SetCRScopeIndex(index int) {
	a.CHIScopeIndex = index
}

func (a *HostAddress) GetCRScopeCycleSize() int {
	return a.CHIScopeCycleSize
}

func (a *HostAddress) SetCRScopeCycleSize(size int) {
	a.CHIScopeCycleSize = size
}

func (a *HostAddress) GetCRScopeCycleIndex() int {
	return a.CHIScopeCycleIndex
}

func (a *HostAddress) SetCRScopeCycleIndex(index int) {
	a.CHIScopeCycleIndex = index
}

func (a *HostAddress) GetCRScopeCycleOffset() int {
	return a.CHIScopeCycleOffset
}

func (a *HostAddress) SetCRScopeCycleOffset(offset int) {
	a.CHIScopeCycleOffset = offset
}

func (a *HostAddress) GetClusterScopeIndex() int {
	return a.ClusterScopeIndex
}

func (a *HostAddress) SetClusterScopeIndex(index int) {
	a.ClusterScopeIndex = index
}

func (a *HostAddress) GetClusterScopeCycleSize() int {
	return a.ClusterScopeCycleSize
}

func (a *HostAddress) SetClusterScopeCycleSize(size int) {
	a.ClusterScopeCycleSize = size
}

func (a *HostAddress) GetClusterScopeCycleIndex() int {
	return a.ClusterScopeCycleIndex
}

func (a *HostAddress) SetClusterScopeCycleIndex(index int) {
	a.ClusterScopeCycleIndex = index
}

func (a *HostAddress) GetClusterScopeCycleOffset() int {
	return a.ClusterScopeCycleOffset
}

func (a *HostAddress) SetClusterScopeCycleOffset(offset int) {
	a.ClusterScopeCycleOffset = offset
}

>>>>>>> 4d72d1d0
// CompactString creates compact string representation
func (a HostAddress) CompactString() string {
	return fmt.Sprintf("ns:%s|chi:%s|clu:%s|sha:%s|rep:%s|host:%s",
		a.GetNamespace(),
		a.GetCRName(),
		a.GetClusterName(),
		a.GetShardName(),
		a.GetReplicaName(),
		a.GetHostName())
}

// ClusterNameString creates cluster+host pair
func (a HostAddress) ClusterNameString() string {
<<<<<<< HEAD
	return fmt.Sprintf("%s/%s", a.ClusterName, a.HostName)
=======
	return fmt.Sprintf("%s/%s", a.GetClusterName(), a.GetHostName())
>>>>>>> 4d72d1d0
}

// NamespaceNameString creates namespace+name pair
func (a HostAddress) NamespaceNameString() string {
<<<<<<< HEAD
	return fmt.Sprintf("%s/%s", a.Namespace, a.HostName)
=======
	return fmt.Sprintf("%s/%s", a.GetNamespace(), a.GetHostName())
>>>>>>> 4d72d1d0
}<|MERGE_RESOLUTION|>--- conflicted
+++ resolved
@@ -16,33 +16,6 @@
 
 import "fmt"
 
-<<<<<<< HEAD
-type IHostAddress interface {
-	GetNamespace() string
-	GetStatefulSet() string
-	GetFQDN() string
-	GetRootName() string
-	GetClusterName() string
-	GetClusterIndex() int
-	GetShardName() string
-	GetShardIndex() int
-	GetShardScopeIndex() int
-	GetReplicaName() string
-	GetReplicaIndex() int
-	GetReplicaScopeIndex() int
-	GetHostName() string
-	GetRootScopeIndex() int
-	GetRootScopeCycleSize() int
-	GetRootScopeCycleIndex() int
-	GetRootScopeCycleOffset() int
-	GetClusterScopeIndex() int
-	GetClusterScopeCycleSize() int
-	GetClusterScopeCycleIndex() int
-	GetClusterScopeCycleOffset() int
-}
-
-=======
->>>>>>> 4d72d1d0
 // HostAddress defines address of a host within ClickHouseInstallation
 type HostAddress struct {
 	Namespace               string `json:"namespace,omitempty"               yaml:"namespace,omitempty"`
@@ -68,72 +41,6 @@
 	ClusterScopeCycleOffset int    `json:"clusterScopeCycleOffset,omitempty" yaml:"clusterScopeCycleOffset,omitempty"`
 }
 
-<<<<<<< HEAD
-func (a HostAddress) GetNamespace() string {
-	return a.Namespace
-}
-func (a HostAddress) GetStatefulSet() string {
-	return a.StatefulSet
-}
-func (a HostAddress) GetFQDN() string {
-	return a.FQDN
-}
-func (a HostAddress) GetRootName() string {
-	return a.CHIName
-}
-func (a HostAddress) GetClusterName() string {
-	return a.ClusterName
-}
-func (a HostAddress) GetClusterIndex() int {
-	return a.ClusterIndex
-}
-func (a HostAddress) GetShardName() string {
-	return a.ShardName
-}
-func (a HostAddress) GetShardIndex() int {
-	return a.ShardIndex
-}
-func (a HostAddress) GetShardScopeIndex() int {
-	return a.ShardScopeIndex
-}
-func (a HostAddress) GetReplicaName() string {
-	return a.ReplicaName
-}
-func (a HostAddress) GetReplicaIndex() int {
-	return a.ReplicaIndex
-}
-func (a HostAddress) GetReplicaScopeIndex() int {
-	return a.ReplicaScopeIndex
-}
-func (a HostAddress) GetHostName() string {
-	return a.HostName
-}
-func (a HostAddress) GetRootScopeIndex() int {
-	return a.CHIScopeIndex
-}
-func (a HostAddress) GetRootScopeCycleSize() int {
-	return a.CHIScopeCycleSize
-}
-func (a HostAddress) GetRootScopeCycleIndex() int {
-	return a.CHIScopeCycleIndex
-}
-func (a HostAddress) GetRootScopeCycleOffset() int {
-	return a.CHIScopeCycleOffset
-}
-func (a HostAddress) GetClusterScopeIndex() int {
-	return a.ClusterScopeIndex
-}
-func (a HostAddress) GetClusterScopeCycleSize() int {
-	return a.ClusterScopeCycleSize
-}
-func (a HostAddress) GetClusterScopeCycleIndex() int {
-	return a.ClusterScopeCycleIndex
-}
-func (a HostAddress) GetClusterScopeCycleOffset() int {
-	return a.ClusterScopeCycleOffset
-}
-
-=======
 func (a *HostAddress) GetNamespace() string {
 	return a.Namespace
 }
@@ -294,7 +201,6 @@
 	a.ClusterScopeCycleOffset = offset
 }
 
->>>>>>> 4d72d1d0
 // CompactString creates compact string representation
 func (a HostAddress) CompactString() string {
 	return fmt.Sprintf("ns:%s|chi:%s|clu:%s|sha:%s|rep:%s|host:%s",
@@ -308,18 +214,10 @@
 
 // ClusterNameString creates cluster+host pair
 func (a HostAddress) ClusterNameString() string {
-<<<<<<< HEAD
-	return fmt.Sprintf("%s/%s", a.ClusterName, a.HostName)
-=======
 	return fmt.Sprintf("%s/%s", a.GetClusterName(), a.GetHostName())
->>>>>>> 4d72d1d0
 }
 
 // NamespaceNameString creates namespace+name pair
 func (a HostAddress) NamespaceNameString() string {
-<<<<<<< HEAD
-	return fmt.Sprintf("%s/%s", a.Namespace, a.HostName)
-=======
 	return fmt.Sprintf("%s/%s", a.GetNamespace(), a.GetHostName())
->>>>>>> 4d72d1d0
 }