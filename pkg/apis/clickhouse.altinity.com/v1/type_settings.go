// Copyright 2019 Altinity Ltd and/or its affiliates. All rights reserved.
//
// Licensed under the Apache License, Version 2.0 (the "License");
// you may not use this file except in compliance with the License.
// You may obtain a copy of the License at
//
//     http://www.apache.org/licenses/LICENSE-2.0
//
// Unless required by applicable law or agreed to in writing, software
// distributed under the License is distributed on an "AS IS" BASIS,
// WITHOUT WARRANTIES OR CONDITIONS OF ANY KIND, either express or implied.
// See the License for the specific language governing permissions and
// limitations under the License.

package v1

import (
	"encoding/json"
	"fmt"
	"regexp"
	"sort"
	"strings"

	"gopkg.in/d4l3k/messagediff.v1"

	"github.com/altinity/clickhouse-operator/pkg/apis/common/types"
	"github.com/altinity/clickhouse-operator/pkg/util"
)

// Specify returned errors for being re-used
var (
	errorNoSectionSpecified = fmt.Errorf("no section specified")
	errorNoPrefixSpecified  = fmt.Errorf("no prefix specified")
	errorNoSuffixSpecified  = fmt.Errorf("no suffix specified")
)

// SettingsName2KeyConverter is an interface to describe different converters.
// Implements 'Strategy' pattern.
type SettingsName2KeyConverter interface {
	// Name2Key converts name to storage key. This is the opposite to Key2Name
	Name2Key(name string) string
	// Key2Name converts storage key to name. This is the opposite to Name2Key
	Key2Name(key string) string
	// DeepCopySettingsName2KeyConverter is required for code auto-generator
	DeepCopySettingsName2KeyConverter() SettingsName2KeyConverter
}

// Settings specifies settings
type Settings struct {
	// m is a data storage
	m map[string]*Setting
	// converter is an interface to describe different converters.
	// Implements 'Strategy' pattern.
	converter SettingsName2KeyConverter `json:"-" yaml:"-" testdiff:"ignore"`
}

// NewSettings creates new settings
func NewSettings() *Settings {
	s := &Settings{}
	s.ensureInternals()
	return s
}

// ensureInternals ensures all internals of the structure are in place
func (s *Settings) ensureInternals() {
	if s == nil {
		return
	}
	if s.m == nil {
		s.m = make(map[string]*Setting)
	}
}

// ensureConverter ensures converter in place
func (s *Settings) ensureConverter() SettingsName2KeyConverter {
	if s == nil {
		// Just return converter
		return NewSettingsName2KeyConverterPlain()
	}
	if s.converter == nil {
		s.converter = NewSettingsName2KeyConverterPlain()
	}
	return s.converter
}

// Ensure ensures settings are in place
func (s *Settings) Ensure() *Settings {
	if s == nil {
		return NewSettings()
	}
	return s
}

// Name2Key converts name to storage key. This is the opposite to Key2Name
func (s *Settings) Name2Key(name string) string {
	return s.ensureConverter().Name2Key(name)
}

// Key2Name converts storage key to name. This is the opposite to Name2Key
func (s *Settings) Key2Name(key string) string {
	return s.ensureConverter().Key2Name(key)
}

// Len gets length of the settings
func (s *Settings) Len() int {
	if s == nil {
		return 0
	}
	return len(s.m)
}

// WalkKeys walks over settings with a function. Function receives key and setting.
func (s *Settings) WalkKeys(f func(key string, setting *Setting)) {
	if s == nil {
		return
	}
	if s.Len() == 0 {
		return
	}
	// Walk storage keys
	for key := range s.m {
		f(key, s.GetKey(key))
	}
}

// WalkKeysSafe walks over settings with a function. Function receives key and setting.
func (s *Settings) WalkKeysSafe(f func(key string, setting *Setting)) {
	if s == nil {
		return
	}
	if s.Len() == 0 {
		return
	}
	// Walk storage keys
	keys := s.Keys()
	for _, key := range keys {
		if s.HasKey(key) {
			f(key, s.GetKey(key))
		}
	}
}

// Walk walks over settings with a function. Function receives name and setting.
// Storage key is used internally.
func (s *Settings) Walk(f func(name string, setting *Setting)) {
	s.WalkKeys(func(key string, _setting *Setting) {
		f(s.Key2Name(key), _setting)
	})
}

// WalkSafe walks over settings with a function. Function receives name and setting.
// Storage key is used internally.
func (s *Settings) WalkSafe(f func(name string, setting *Setting)) {
	s.WalkKeysSafe(func(key string, _setting *Setting) {
		f(s.Key2Name(key), _setting)
	})
}

// HasKey checks whether key setting exists.
func (s *Settings) HasKey(key string) bool {
	if s == nil {
		return false
	}
	if s.Len() == 0 {
		return false
	}
	// Check storage key exists
	_, ok := s.m[key]
	return ok
}

// Has checks whether named setting exists.
// Storage key is used internally.
func (s *Settings) Has(name string) bool {
	return s.HasKey(s.Name2Key(name))
}

// GetKey gets key setting.
func (s *Settings) GetKey(key string) *Setting {
	if s == nil {
		return nil
	}
	if s.Len() == 0 {
		return nil
	}
	// get value by storage key
	return s.m[key]
}

// Get gets named setting.
// Storage key is used internally.
func (s *Settings) Get(name string) *Setting {
	return s.GetKey(s.Name2Key(name))
}

// SetKey sets key setting.
func (s *Settings) SetKey(key string, setting *Setting) *Settings {
	if s == nil {
		return s
	}
	s.ensureInternals()
	// Set with storage key
	s.m[key] = setting
	return s
}

// Set sets named setting.
// Storage key is used internally.
func (s *Settings) Set(name string, setting *Setting) *Settings {
	return s.SetKey(s.Name2Key(name), setting)
}

// DeleteKey deletes key setting
func (s *Settings) DeleteKey(key string) {
	if s == nil {
		return
	}
	if !s.HasKey(key) {
		return
	}
	// Delete storage key
	delete(s.m, key)
}

// Delete deletes named setting
func (s *Settings) Delete(name string) {
	s.DeleteKey(s.Name2Key(name))
}

// IsZero checks whether settings is zero
func (s *Settings) IsZero() bool {
	if s == nil {
		return true
	}
	return s.Len() == 0
}

// SetIfNotExists sets named setting
func (s *Settings) SetIfNotExists(name string, setting *Setting) *Settings {
	if s == nil {
		return s
	}
	if !s.Has(name) {
		s.Set(name, setting)
	}
	return s
}

// SetScalarsFromMap sets multiple scalars from map
func (s *Settings) SetScalarsFromMap(m map[string]string) *Settings {
	// Copy values from the map
	for name, value := range m {
		s.Set(name, NewSettingScalar(value))
	}
	return s
}

// Keys gets keys of the settings
func (s *Settings) Keys() (keys []string) {
	s.WalkKeys(func(key string, setting *Setting) {
		keys = append(keys, key)
	})
	return keys
}

// Names gets names of the settings
func (s *Settings) Names() (names []string) {
	s.Walk(func(name string, setting *Setting) {
		names = append(names, name)
	})
	return names
}

// Prefixes gets prefixes of the settings
func (s *Settings) Prefixes(unique bool) (prefixes []string) {
	s.WalkKeys(func(key string, setting *Setting) {
		if prefix, err := getPrefixFromPath(key); err == nil {
			prefixes = append(prefixes, prefix)
		}
	})

	if unique {
		prefixes = util.Unique(prefixes)
	}

	sort.Strings(prefixes)
	return prefixes
}

// Groups gets groups of the settings
func (s *Settings) Groups() []string {
	return s.Prefixes(true)
}

// UnmarshalJSON unmarshal JSON
func (s *Settings) UnmarshalJSON(data []byte) error {
	if s == nil {
		return fmt.Errorf("unable to unmashal with nil")
	}

	// Prepare untyped map at first
	type untypedMapType map[string]any
	var untypedMap untypedMapType

	// Provided binary data is expected to unmarshal into untyped map, because settings are map-like struct
	if err := json.Unmarshal(data, &untypedMap); err != nil {
		return err
	}

	// Entries are expected to exist
	if len(untypedMap) == 0 {
		return nil
	}

	// Create entries from untyped map in result settings
	for key, untyped := range untypedMap {
		if scalarSetting, ok := NewSettingScalarFromAny(untyped); ok && scalarSetting.HasValue() {
			s.SetKey(key, scalarSetting)
			continue // for
		}

		if vectorSetting, ok := NewSettingVectorFromAny(untyped); ok && vectorSetting.HasValue() {
			s.SetKey(key, vectorSetting)
			continue // for
		}

		if srcSetting, ok := NewSettingSourceFromAny(untyped); ok && srcSetting.HasValue() {
			s.SetKey(key, srcSetting)
			continue // for
		}

		// Unknown type of entry in untyped map
		// Should error be reported?
		// Skip for now
	}

	return nil
}

// MarshalJSON marshals JSON
func (s *Settings) MarshalJSON() ([]byte, error) {
	if s == nil {
		return json.Marshal(nil)
	}

	raw := make(map[string]interface{})
	s.WalkKeys(func(key string, setting *Setting) {
		raw[key] = setting.AsAny()
	})

	return json.Marshal(raw)
}

// fetchPort is the base function to fetch *Int32 port value
<<<<<<< HEAD
func (s *Settings) fetchPort(name string) *Int32 {
=======
func (s *Settings) fetchPort(name string) *types.Int32 {
>>>>>>> 4d72d1d0
	return s.Get(name).ScalarInt32Ptr()
}

// GetTCPPort gets TCP port from settings
<<<<<<< HEAD
func (s *Settings) GetTCPPort() *Int32 {
=======
func (s *Settings) GetTCPPort() *types.Int32 {
>>>>>>> 4d72d1d0
	return s.fetchPort("tcp_port")
}

// GetTCPPortSecure gets TCP port secure from settings
<<<<<<< HEAD
func (s *Settings) GetTCPPortSecure() *Int32 {
=======
func (s *Settings) GetTCPPortSecure() *types.Int32 {
>>>>>>> 4d72d1d0
	return s.fetchPort("tcp_port_secure")
}

// GetHTTPPort gets HTTP port from settings
<<<<<<< HEAD
func (s *Settings) GetHTTPPort() *Int32 {
=======
func (s *Settings) GetHTTPPort() *types.Int32 {
>>>>>>> 4d72d1d0
	return s.fetchPort("http_port")
}

// GetHTTPSPort gets HTTPS port from settings
<<<<<<< HEAD
func (s *Settings) GetHTTPSPort() *Int32 {
=======
func (s *Settings) GetHTTPSPort() *types.Int32 {
>>>>>>> 4d72d1d0
	return s.fetchPort("https_port")
}

// GetInterserverHTTPPort gets interserver HTTP port from settings
<<<<<<< HEAD
func (s *Settings) GetInterserverHTTPPort() *Int32 {
=======
func (s *Settings) GetInterserverHTTPPort() *types.Int32 {
>>>>>>> 4d72d1d0
	return s.fetchPort("interserver_http_port")
}

// GetZKPort gets Zookeeper port from settings
func (s *Settings) GetZKPort() *types.Int32 {
	return s.fetchPort("keeper_server/tcp_port")
}

// GetRaftPort gets Raft port from settings
func (s *Settings) GetRaftPort() *types.Int32 {
	return s.fetchPort("keeper_server/raft_configuration/server/port")
}

// MergeFrom merges into `dst` non-empty new-key-values from `from` in case no such `key` already in `src`
func (s *Settings) MergeFrom(from *Settings) *Settings {
	if from.Len() == 0 {
		return s
	}

	from.Walk(func(name string, value *Setting) {
		s = s.Ensure().SetIfNotExists(name, value)
	})

	return s
}

// MergeFromCB merges settings from src approved by filtering callback function
func (s *Settings) MergeFromCB(src *Settings, filter func(name string, setting *Setting) bool) *Settings {
	if src.Len() == 0 {
		return s
	}

	src.Walk(func(name string, value *Setting) {
		if filter(name, value) {
			// Accept this setting
			s = s.Ensure().Set(name, value)
		}
	})

	return s
}

// GetSection returns map of the specified settings section
func (s *Settings) GetSection(section SettingsSection, includeSettingWithNoSectionSpecified bool) (values map[string]string) {
	if s == nil {
		return nil
	}

	s.WalkKeys(func(key string, setting *Setting) {
		_section, err := GetSectionFromPath(key)
		switch {
		case (err == nil) && !_section.Equal(section):
			// Section is specified in this key.
			// And this is not the section we are looking for, skip to the next
			return
		case (err != nil) && (err != errorNoSectionSpecified):
			// We have a complex error, skip to the next
			return
		case (err == errorNoSectionSpecified) && !includeSettingWithNoSectionSpecified:
			// Section is not specified in this key.
			// We are not ready to include setting with unspecified section, skip to the next
			return
		}

		// Looks like we are ready to include this setting into the result set

		filename, err := getFilenameFromPath(key)
		if err != nil {
			// We need to have filename specified
			return
		}

		if !setting.IsScalar() {
			// We are ready to accept scalars only
			return
		}

		if values == nil {
			// Lazy load
			values = make(map[string]string)
		}

		// Fetch file content
		values[filename] = setting.ScalarString()
	})

	return values
}

// Filter filters settings according to include and exclude lists
func (s *Settings) Filter(
	includeSections []SettingsSection,
	excludeSections []SettingsSection,
	includeSettingWithNoSectionSpecified bool,
) (res *Settings) {
	if s.Len() == 0 {
		return res
	}

	s.WalkKeys(func(key string, _ *Setting) {
		section, err := GetSectionFromPath(key)

		if (err != nil) && (err != errorNoSectionSpecified) {
			// We have a complex error, skip to the next
			return
		}
		if (err == errorNoSectionSpecified) && !includeSettingWithNoSectionSpecified {
			// We are not ready to include unspecified section, skip to the next
			return
		}

		// No include sections specified is treated as 'include by default'
		include := section.In(includeSections) || (includeSections == nil)
		exclude := section.In(excludeSections)

		if !include || exclude {
			// This is not the section we are looking for, skip to the next
			return
		}

		// We'd like to get this setting
		res = res.Ensure().SetKey(key, s.GetKey(key))
	})

	return res
}

// AsSortedSliceOfStrings return settings as sorted strings
func (s *Settings) AsSortedSliceOfStrings() []string {
	if s == nil {
		return nil
	}

	// Sort keys
	var keys []string
	s.WalkKeys(func(key string, _ *Setting) {
		keys = append(keys, key)
	})
	sort.Strings(keys)

	var res []string

	// Walk over sorted keys
	for _, key := range keys {
		res = append(res, key)
		res = append(res, s.GetKey(key).StringFull())
	}

	return res
}

// Normalize normalizes settings
func (s *Settings) Normalize() *Settings {
	s.normalizeKeys()
	return s
}

// normalizeKeys normalizes keys in settings, treating them as paths
func (s *Settings) normalizeKeys() {
	if s.Len() == 0 {
		return
	}

	var keysToNormalize []string

	// Find entries with keys to normalize
	s.WalkKeys(func(key string, _ *Setting) {
		if _, modified := normalizeKeyAsPath(key); modified {
			// Normalization changed something. This path has to be normalized
			keysToNormalize = append(keysToNormalize, key)
		}
	})

	// Add entries with normalized keys
	for _, unNormalizedKey := range keysToNormalize {
		normalizedKey, _ := normalizeKeyAsPath(unNormalizedKey)
		s.SetKey(normalizedKey, s.GetKey(unNormalizedKey))
	}

	// Delete entries with un-normalized keys
	for _, unNormalizedKey := range keysToNormalize {
		s.DeleteKey(unNormalizedKey)
	}
}

// normalizeKeyAsPath normalizes key which is treated as a path
// Normalized key looks like 'a/b/c'
// Used in in .spec.configuration.{users, profiles, quotas, settings, files} sections
func normalizeKeyAsPath(path string) (string, bool) {
	// Find all multi-'/' values (like '//')
	re := regexp.MustCompile("//+")

	// Squash all multi-'/' values (like '//') to single-'/'
	normalized := re.ReplaceAllString(path, "/")
	// Cut all leading and trailing '/', so the result would be 'a/b/c'
	normalized = strings.Trim(normalized, "/")

	return normalized, normalized != path
}

// getPrefixFromPath
func getPrefixFromPath(path string) (string, error) {
	parts := strings.Split(path, "/")
	if len(parts) < 2 {
		// We need to have path to be at least 2 entries in order to have prefix
		return "", errorNoPrefixSpecified
	}

	// Extract the first component from the path
	prefix := parts[0]
	if prefix == "" {
		return "", errorNoPrefixSpecified
	}

	return prefix, nil
}

// getSuffixFromPath
func getSuffixFromPath(path string) (string, error) {
	parts := strings.Split(path, "/")
	if len(parts) < 1 {
		// We need to have path to be at least one entry - which will be the suffix
		return "", errorNoSuffixSpecified
	}

	// Extract the last component from the path
	suffix := parts[len(parts)-1]
	if suffix == "" {
		// We need to have path to be at least one entry - which will be the suffix
		return "", errorNoSuffixSpecified
	}

	return suffix, nil
}

// GetSectionFromPath
func GetSectionFromPath(path string) (SettingsSection, error) {
	// String representation of the section
	section, err := getPrefixFromPath(path)
	if err != nil {
		// We need to have path to be at least 'section/file.name'
		return SectionEmpty, errorNoSectionSpecified
	}

	// Check dir names to determine which section path points to
	configDir := section
	switch {
	case strings.EqualFold(configDir, CommonConfigDir):
		return SectionCommon, nil
	case strings.EqualFold(configDir, UsersConfigDir):
		return SectionUsers, nil
	case strings.EqualFold(configDir, HostConfigDir):
		return SectionHost, nil
	}

	{
		// TODO - either provide example or just remove this part
		// Check explicitly specified sections. This is never(?) used
		section := NewSettingsSectionFromString(section)
		switch {
		case SectionCommon.Equal(section):
			return SectionCommon, nil
		case SectionUsers.Equal(section):
			return SectionUsers, nil
		case SectionHost.Equal(section):
			return SectionHost, nil
		}
	}

	return SectionEmpty, fmt.Errorf("unknown section specified %v", section)
}

// getFilenameFromPath
func getFilenameFromPath(path string) (string, error) {
	return getSuffixFromPath(path)
}

// listModifiedSettingsPaths makes list of paths that were modified between two settings.
// Ex.:
// confid.d/setting1
// confid.d/setting2
func listModifiedSettingsPaths(a, b *Settings, path *messagediff.Path, value interface{}) (paths []string) {
	if settings, ok := (value).(*Settings); ok {
		// Provided `value` is of type api.Settings, which means that the whole
		// settings such as 'files' or 'settings' is being either added or removed
		if settings == nil {
			// Completely removed settings such as 'files' or 'settings', so the value changed from Settings to nil
			// List all entries from settings that are removed
			for _, name := range a.Keys() {
				paths = append(paths, name)
			}
		} else {
			// Introduced new settings such as 'files' or 'settings', so the value changed from nil to Settings
			// List all entries from settings that is added
			for _, name := range b.Keys() {
				paths = append(paths, name)
			}
		}
	} else {
		// Provided `value` is not of type api.Settings, thus expecting it to be a piece of settings.
		// Modify (without full removal or addition) settings such as 'files' or 'settings',
		// something is still left in the remaining part of settings in case of deletion or added in case of addition.
		// Build string representation of path to updated element
		var pathElements []string
		for _, pathNode := range *path {
			switch mk := pathNode.(type) {
			case messagediff.MapKey:
				switch pathElement := mk.Key.(type) {
				case string:
					pathElements = append(pathElements, pathElement)
				}
			}
		}
		paths = append(paths, strings.Join(pathElements, "/"))
	}

	return paths
}

// listPrefixedModifiedSettingsPaths makes list of paths that were modified between two settings.
// Each entry in the list is prefixed with the specified `pathPrefix`
// Ex.: `prefix` = file
// file/setting1
// file/setting2
func listPrefixedModifiedSettingsPaths(a, b *Settings, pathPrefix string, path *messagediff.Path, value interface{}) (paths []string) {
	return util.Prefix(listModifiedSettingsPaths(a, b, path, value), pathPrefix+"/")
}

// ListAffectedSettingsPathsFromDiff makes list of paths that were modified between two settings prefixed with the specified `prefix`
// Ex.: `prefix` = file
// file/setting1
// file/setting2
func ListAffectedSettingsPathsFromDiff(a, b *Settings, diff *messagediff.Diff, prefix string) (paths []string) {
	for path, value := range diff.Added {
		paths = append(paths, listPrefixedModifiedSettingsPaths(a, b, prefix, path, value)...)
	}
	for path, value := range diff.Removed {
		paths = append(paths, listPrefixedModifiedSettingsPaths(a, b, prefix, path, value)...)
	}
	for path, value := range diff.Modified {
		paths = append(paths, listPrefixedModifiedSettingsPaths(a, b, prefix, path, value)...)
	}
	return paths
}<|MERGE_RESOLUTION|>--- conflicted
+++ resolved
@@ -352,56 +352,32 @@
 }
 
 // fetchPort is the base function to fetch *Int32 port value
-<<<<<<< HEAD
-func (s *Settings) fetchPort(name string) *Int32 {
-=======
 func (s *Settings) fetchPort(name string) *types.Int32 {
->>>>>>> 4d72d1d0
 	return s.Get(name).ScalarInt32Ptr()
 }
 
 // GetTCPPort gets TCP port from settings
-<<<<<<< HEAD
-func (s *Settings) GetTCPPort() *Int32 {
-=======
 func (s *Settings) GetTCPPort() *types.Int32 {
->>>>>>> 4d72d1d0
 	return s.fetchPort("tcp_port")
 }
 
 // GetTCPPortSecure gets TCP port secure from settings
-<<<<<<< HEAD
-func (s *Settings) GetTCPPortSecure() *Int32 {
-=======
 func (s *Settings) GetTCPPortSecure() *types.Int32 {
->>>>>>> 4d72d1d0
 	return s.fetchPort("tcp_port_secure")
 }
 
 // GetHTTPPort gets HTTP port from settings
-<<<<<<< HEAD
-func (s *Settings) GetHTTPPort() *Int32 {
-=======
 func (s *Settings) GetHTTPPort() *types.Int32 {
->>>>>>> 4d72d1d0
 	return s.fetchPort("http_port")
 }
 
 // GetHTTPSPort gets HTTPS port from settings
-<<<<<<< HEAD
-func (s *Settings) GetHTTPSPort() *Int32 {
-=======
 func (s *Settings) GetHTTPSPort() *types.Int32 {
->>>>>>> 4d72d1d0
 	return s.fetchPort("https_port")
 }
 
 // GetInterserverHTTPPort gets interserver HTTP port from settings
-<<<<<<< HEAD
-func (s *Settings) GetInterserverHTTPPort() *Int32 {
-=======
 func (s *Settings) GetInterserverHTTPPort() *types.Int32 {
->>>>>>> 4d72d1d0
 	return s.fetchPort("interserver_http_port")
 }
 
