// Copyright 2019 Altinity Ltd and/or its affiliates. All rights reserved.
//
// Licensed under the Apache License, Version 2.0 (the "License");
// you may not use this file except in compliance with the License.
// You may obtain a copy of the License at
//
//     http://www.apache.org/licenses/LICENSE-2.0
//
// Unless required by applicable law or agreed to in writing, software
// distributed under the License is distributed on an "AS IS" BASIS,
// WITHOUT WARRANTIES OR CONDITIONS OF ANY KIND, either express or implied.
// See the License for the specific language governing permissions and
// limitations under the License.

package v1

<<<<<<< HEAD
=======
import (
	"github.com/altinity/clickhouse-operator/pkg/apis/common/types"
)

// ChiShard defines item of a shard section of .spec.configuration.clusters[n].shards
// TODO unify with ChiReplica based on HostsSet
type ChiShard struct {
	Name                string            `json:"name,omitempty"                yaml:"name,omitempty"`
	Weight              *int              `json:"weight,omitempty"              yaml:"weight,omitempty"`
	InternalReplication *types.StringBool `json:"internalReplication,omitempty" yaml:"internalReplication,omitempty"`
	Settings            *Settings         `json:"settings,omitempty"            yaml:"settings,omitempty"`
	Files               *Settings         `json:"files,omitempty"               yaml:"files,omitempty"`
	Templates           *TemplatesList    `json:"templates,omitempty"           yaml:"templates,omitempty"`
	ReplicasCount       int               `json:"replicasCount,omitempty"       yaml:"replicasCount,omitempty"`
	// TODO refactor into map[string]Host
	Hosts []*Host `json:"replicas,omitempty" yaml:"replicas,omitempty"`

	Runtime ChiShardRuntime `json:"-" yaml:"-"`

	// DefinitionType is DEPRECATED - to be removed soon
	DefinitionType string `json:"definitionType,omitempty" yaml:"definitionType,omitempty"`
}

type ChiShardRuntime struct {
	Address ChiShardAddress         `json:"-" yaml:"-"`
	CHI     *ClickHouseInstallation `json:"-" yaml:"-" testdiff:"ignore"`
}

func (r *ChiShardRuntime) GetAddress() IShardAddress {
	return &r.Address
}

func (r *ChiShardRuntime) GetCR() ICustomResource {
	return r.CHI
}

func (r *ChiShardRuntime) SetCR(cr ICustomResource) {
	r.CHI = cr.(*ClickHouseInstallation)
}

>>>>>>> 4d72d1d0
func (shard *ChiShard) GetName() string {
	return shard.Name
}

<<<<<<< HEAD
func (shard *ChiShard) GetInternalReplication() *StringBool {
=======
func (shard *ChiShard) GetInternalReplication() *types.StringBool {
>>>>>>> 4d72d1d0
	return shard.InternalReplication
}

// InheritSettingsFrom inherits settings from specified cluster
func (shard *ChiShard) InheritSettingsFrom(cluster *ChiCluster) {
	shard.Settings = shard.Settings.MergeFrom(cluster.Settings)
}

// InheritFilesFrom inherits files from specified cluster
func (shard *ChiShard) InheritFilesFrom(cluster *ChiCluster) {
	shard.Files = shard.Files.MergeFrom(cluster.Files)
}

// InheritTemplatesFrom inherits templates from specified cluster
func (shard *ChiShard) InheritTemplatesFrom(cluster *ChiCluster) {
	shard.Templates = shard.Templates.MergeFrom(cluster.Templates, MergeTypeFillEmptyValues)
	shard.Templates.HandleDeprecatedFields()
}

// GetServiceTemplate gets service template
func (shard *ChiShard) GetServiceTemplate() (*ServiceTemplate, bool) {
	if !shard.Templates.HasShardServiceTemplate() {
		return nil, false
	}
	name := shard.Templates.GetShardServiceTemplate()
	return shard.Runtime.CHI.GetServiceTemplate(name)
}

// HasReplicasCount checks whether shard has replicas count specified
func (shard *ChiShard) HasReplicasCount() bool {
	if shard == nil {
		return false
	}

	return shard.ReplicasCount > 0
}

// WalkHosts runs specified function on each host
func (shard *ChiShard) WalkHosts(f func(host *Host) error) []error {
	if shard == nil {
		return nil
	}

	res := make([]error, 0)

	for replicaIndex := range shard.Hosts {
		host := shard.Hosts[replicaIndex]
		res = append(res, f(host))
	}

	return res
}

// WalkHosts runs specified function on each host
func (shard *ChiShard) WalkHostsAbortOnError(f func(host *Host) error) error {
	if shard == nil {
		return nil
	}

	for replicaIndex := range shard.Hosts {
		host := shard.Hosts[replicaIndex]
		if err := f(host); err != nil {
			return err
		}
	}

	return nil
}

// FindHost finds host by name or index.
// Expectations: name is expected to be a string, index is expected to be an int.
func (shard *ChiShard) FindHost(needle interface{}) (res *Host) {
	shard.WalkHosts(func(host *Host) error {
		switch v := needle.(type) {
		case string:
			if host.Runtime.Address.HostName == v {
				res = host
			}
		case int:
			if host.Runtime.Address.ShardScopeIndex == v {
				res = host
			}
		}
		return nil
	})
	return
}

// FirstHost finds first host in the shard
func (shard *ChiShard) FirstHost() *Host {
	var result *Host
	shard.WalkHosts(func(host *Host) error {
		if result == nil {
			result = host
		}
		return nil
	})
	return result
}

// HostsCount returns count of hosts in the shard
func (shard *ChiShard) HostsCount() int {
	count := 0
	shard.WalkHosts(func(host *Host) error {
		count++
		return nil
	})
	return count
}

// GetCHI gets CHI of the shard
func (shard *ChiShard) GetCHI() *ClickHouseInstallation {
	return shard.Runtime.CHI
}

// GetCluster gets cluster of the shard
<<<<<<< HEAD
func (shard *ChiShard) GetCluster() *Cluster {
	return shard.Runtime.CHI.GetSpec().Configuration.Clusters[shard.Runtime.Address.ClusterIndex]
=======
func (shard *ChiShard) GetCluster() *ChiCluster {
	return shard.Runtime.CHI.GetSpecT().Configuration.Clusters[shard.Runtime.Address.ClusterIndex]
>>>>>>> 4d72d1d0
}

// HasWeight checks whether shard has applicable weight value specified
func (shard *ChiShard) HasWeight() bool {
	if shard == nil {
		return false
	}
	if shard.Weight == nil {
		return false
	}
	return *shard.Weight >= 0
}

// GetWeight gets weight
func (shard *ChiShard) GetWeight() int {
	if shard.HasWeight() {
		return *shard.Weight
	}
	return 0
}

<<<<<<< HEAD
type IShardRuntime interface {
	GetAddress() IShardAddress
}

func (shard *ChiShard) GetRuntime() IShardRuntime {
	return shard.Runtime
=======
func (shard *ChiShard) GetRuntime() IShardRuntime {
	if shard == nil {
		return (*ChiShardRuntime)(nil)
	}
	return &shard.Runtime
}

func (shard *ChiShard) HasSettings() bool {
	return shard.GetSettings() != nil
}

func (shard *ChiShard) GetSettings() *Settings {
	if shard == nil {
		return nil
	}
	return shard.Settings
}

func (shard *ChiShard) HasFiles() bool {
	return shard.GetFiles() != nil
}

func (shard *ChiShard) GetFiles() *Settings {
	if shard == nil {
		return nil
	}
	return shard.Files
}

func (shard *ChiShard) HasTemplates() bool {
	return shard.GetTemplates() != nil
}

func (shard *ChiShard) GetTemplates() *TemplatesList {
	if shard == nil {
		return nil
	}
	return shard.Templates
}

// ChiShardAddress defines address of a shard within ClickHouseInstallation
type ChiShardAddress struct {
	Namespace    string `json:"namespace,omitempty"    yaml:"namespace,omitempty"`
	CHIName      string `json:"chiName,omitempty"      yaml:"chiName,omitempty"`
	ClusterName  string `json:"clusterName,omitempty"  yaml:"clusterName,omitempty"`
	ClusterIndex int    `json:"clusterIndex,omitempty" yaml:"clusterIndex,omitempty"`
	ShardName    string `json:"shardName,omitempty"    yaml:"shardName,omitempty"`
	ShardIndex   int    `json:"shardIndex,omitempty"   yaml:"shardIndex,omitempty"`
}

func (a *ChiShardAddress) GetNamespace() string {
	return a.Namespace
}

func (a *ChiShardAddress) SetNamespace(namespace string) {
	a.Namespace = namespace
}

func (a *ChiShardAddress) GetCRName() string {
	return a.CHIName
}

func (a *ChiShardAddress) SetCRName(name string) {
	a.CHIName = name
}

func (a *ChiShardAddress) GetClusterName() string {
	return a.ClusterName
}

func (a *ChiShardAddress) SetClusterName(name string) {
	a.ClusterName = name
}

func (a *ChiShardAddress) GetClusterIndex() int {
	return a.ClusterIndex
}

func (a *ChiShardAddress) SetClusterIndex(index int) {
	a.ClusterIndex = index
}

func (a *ChiShardAddress) GetShardName() string {
	return a.ShardName
}

func (a *ChiShardAddress) SetShardName(name string) {
	a.ShardName = name
}

func (a *ChiShardAddress) GetShardIndex() int {
	return a.ShardIndex
}

func (a *ChiShardAddress) SetShardIndex(index int) {
	a.ShardIndex = index
>>>>>>> 4d72d1d0
}<|MERGE_RESOLUTION|>--- conflicted
+++ resolved
@@ -14,8 +14,6 @@
 
 package v1
 
-<<<<<<< HEAD
-=======
 import (
 	"github.com/altinity/clickhouse-operator/pkg/apis/common/types"
 )
@@ -56,16 +54,11 @@
 	r.CHI = cr.(*ClickHouseInstallation)
 }
 
->>>>>>> 4d72d1d0
 func (shard *ChiShard) GetName() string {
 	return shard.Name
 }
 
-<<<<<<< HEAD
-func (shard *ChiShard) GetInternalReplication() *StringBool {
-=======
 func (shard *ChiShard) GetInternalReplication() *types.StringBool {
->>>>>>> 4d72d1d0
 	return shard.InternalReplication
 }
 
@@ -182,13 +175,8 @@
 }
 
 // GetCluster gets cluster of the shard
-<<<<<<< HEAD
-func (shard *ChiShard) GetCluster() *Cluster {
-	return shard.Runtime.CHI.GetSpec().Configuration.Clusters[shard.Runtime.Address.ClusterIndex]
-=======
 func (shard *ChiShard) GetCluster() *ChiCluster {
 	return shard.Runtime.CHI.GetSpecT().Configuration.Clusters[shard.Runtime.Address.ClusterIndex]
->>>>>>> 4d72d1d0
 }
 
 // HasWeight checks whether shard has applicable weight value specified
@@ -210,14 +198,6 @@
 	return 0
 }
 
-<<<<<<< HEAD
-type IShardRuntime interface {
-	GetAddress() IShardAddress
-}
-
-func (shard *ChiShard) GetRuntime() IShardRuntime {
-	return shard.Runtime
-=======
 func (shard *ChiShard) GetRuntime() IShardRuntime {
 	if shard == nil {
 		return (*ChiShardRuntime)(nil)
@@ -314,5 +294,4 @@
 
 func (a *ChiShardAddress) SetShardIndex(index int) {
 	a.ShardIndex = index
->>>>>>> 4d72d1d0
 }