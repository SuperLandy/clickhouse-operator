// Copyright 2019 Altinity Ltd and/or its affiliates. All rights reserved.
//
// Licensed under the Apache License, Version 2.0 (the "License");
// you may not use this file except in compliance with the License.
// You may obtain a copy of the License at
//
//     http://www.apache.org/licenses/LICENSE-2.0
//
// Unless required by applicable law or agreed to in writing, software
// distributed under the License is distributed on an "AS IS" BASIS,
// WITHOUT WARRANTIES OR CONDITIONS OF ANY KIND, either express or implied.
// See the License for the specific language governing permissions and
// limitations under the License.

package v1

<<<<<<< HEAD
// ChiZookeeperNode defines item of nodes section of .spec.configuration.zookeeper
type ChiZookeeperNode struct {
	Host   string      `json:"host,omitempty"   yaml:"host,omitempty"`
	Port   *Int32      `json:"port,omitempty"   yaml:"port,omitempty"`
	Secure *StringBool `json:"secure,omitempty" yaml:"secure,omitempty"`
=======
import (
	"github.com/altinity/clickhouse-operator/pkg/apis/common/types"
)

// ZookeeperNode defines item of nodes section of .spec.configuration.zookeeper
type ZookeeperNode struct {
	Host   string            `json:"host,omitempty"   yaml:"host,omitempty"`
	Port   *types.Int32      `json:"port,omitempty"   yaml:"port,omitempty"`
	Secure *types.StringBool `json:"secure,omitempty" yaml:"secure,omitempty"`
}

func (zkNode *ZookeeperNode) String() string {
	if zkNode == nil {
		return ""
	}
	str := zkNode.Host
	if zkNode.Port.HasValue() {
		str += ":" + zkNode.Port.String()
	}
	return str
>>>>>>> 4d72d1d0
}

// Equal checks whether zookeeper node is equal to another
func (zkNode *ZookeeperNode) Equal(to *ZookeeperNode) bool {
	if to == nil {
		return false
	}

	return zkNode.hostEqual(to) && zkNode.portEqual(to) && zkNode.secureEqual(to)
}

<<<<<<< HEAD
func (zkNode *ChiZookeeperNode) hostEqual(to *ChiZookeeperNode) bool {
	return zkNode.Host == to.Host
}

func (zkNode *ChiZookeeperNode) portEqual(to *ChiZookeeperNode) bool {
	return zkNode.Port.Equal(to.Port)
}

func (zkNode *ChiZookeeperNode) secureEqual(to *ChiZookeeperNode) bool {
=======
func (zkNode *ZookeeperNode) hostEqual(to *ZookeeperNode) bool {
	return zkNode.Host == to.Host
}

func (zkNode *ZookeeperNode) portEqual(to *ZookeeperNode) bool {
	return zkNode.Port.Equal(to.Port)
}

func (zkNode *ZookeeperNode) secureEqual(to *ZookeeperNode) bool {
>>>>>>> 4d72d1d0
	return zkNode.Secure.Value() == to.Secure.Value()
}

// IsSecure checks whether zookeeper node is secure
func (zkNode *ZookeeperNode) IsSecure() bool {
	if zkNode == nil {
		return false
	}

	return zkNode.Secure.Value()
}<|MERGE_RESOLUTION|>--- conflicted
+++ resolved
@@ -14,13 +14,6 @@
 
 package v1
 
-<<<<<<< HEAD
-// ChiZookeeperNode defines item of nodes section of .spec.configuration.zookeeper
-type ChiZookeeperNode struct {
-	Host   string      `json:"host,omitempty"   yaml:"host,omitempty"`
-	Port   *Int32      `json:"port,omitempty"   yaml:"port,omitempty"`
-	Secure *StringBool `json:"secure,omitempty" yaml:"secure,omitempty"`
-=======
 import (
 	"github.com/altinity/clickhouse-operator/pkg/apis/common/types"
 )
@@ -41,7 +34,6 @@
 		str += ":" + zkNode.Port.String()
 	}
 	return str
->>>>>>> 4d72d1d0
 }
 
 // Equal checks whether zookeeper node is equal to another
@@ -53,17 +45,6 @@
 	return zkNode.hostEqual(to) && zkNode.portEqual(to) && zkNode.secureEqual(to)
 }
 
-<<<<<<< HEAD
-func (zkNode *ChiZookeeperNode) hostEqual(to *ChiZookeeperNode) bool {
-	return zkNode.Host == to.Host
-}
-
-func (zkNode *ChiZookeeperNode) portEqual(to *ChiZookeeperNode) bool {
-	return zkNode.Port.Equal(to.Port)
-}
-
-func (zkNode *ChiZookeeperNode) secureEqual(to *ChiZookeeperNode) bool {
-=======
 func (zkNode *ZookeeperNode) hostEqual(to *ZookeeperNode) bool {
 	return zkNode.Host == to.Host
 }
@@ -73,7 +54,6 @@
 }
 
 func (zkNode *ZookeeperNode) secureEqual(to *ZookeeperNode) bool {
->>>>>>> 4d72d1d0
 	return zkNode.Secure.Value() == to.Secure.Value()
 }
 
