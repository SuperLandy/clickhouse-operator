// Copyright 2019 Altinity Ltd and/or its affiliates. All rights reserved.
//
// Licensed under the Apache License, Version 2.0 (the "License");
// you may not use this file except in compliance with the License.
// You may obtain a copy of the License at
//
//     http://www.apache.org/licenses/LICENSE-2.0
//
// Unless required by applicable law or agreed to in writing, software
// distributed under the License is distributed on an "AS IS" BASIS,
// WITHOUT WARRANTIES OR CONDITIONS OF ANY KIND, either express or implied.
// See the License for the specific language governing permissions and
// limitations under the License.

package schemer

import (
	"context"
	"github.com/altinity/clickhouse-operator/pkg/model/chi/namer"

	log "github.com/altinity/clickhouse-operator/pkg/announcer"
	api "github.com/altinity/clickhouse-operator/pkg/apis/clickhouse.altinity.com/v1"
	"github.com/altinity/clickhouse-operator/pkg/interfaces"
	"github.com/altinity/clickhouse-operator/pkg/util"
)

// shouldCreateReplicatedObjects determines whether replicated objects should be created
func (s *ClusterSchemer) shouldCreateReplicatedObjects(host *api.Host) bool {
<<<<<<< HEAD
	shard := s.Names(namer.NameFQDNs, host, api.ChiShard{}, false)
	cluster := s.Names(namer.NameFQDNs, host, api.Cluster{}, false)
=======
	shard := s.Names(interfaces.NameFQDNs, host, api.ChiShard{}, false)
	cluster := s.Names(interfaces.NameFQDNs, host, api.ChiCluster{}, false)
>>>>>>> 4d72d1d0

	if host.GetCluster().GetSchemaPolicy().Shard == SchemaPolicyShardAll {
		// We have explicit request to create replicated objects on each shard
		// However, it is reasonable to have at least two instances in a cluster
		if len(cluster) >= 2 {
			log.V(1).M(host).F().Info("SchemaPolicy.Shard says we need replicated objects. Should create replicated objects for the shard: %v", shard)
			return true
		}
	}

	if host.GetCluster().GetSchemaPolicy().Replica == SchemaPolicyReplicaNone {
		log.V(1).M(host).F().Info("SchemaPolicy.Replica says there is no need to replicate objects")
		return false
	}

	if len(shard) <= 1 {
		log.V(1).M(host).F().Info("Single replica in a shard. Nothing to create a schema from.")
		return false
	}

	log.V(1).M(host).F().Info("Should create replicated objects for the shard: %v", shard)
	return true
}

// getReplicatedObjectsSQLs returns a list of objects that needs to be created on a host in a cluster
func (s *ClusterSchemer) getReplicatedObjectsSQLs(ctx context.Context, host *api.Host) ([]string, []string, error) {
	if util.IsContextDone(ctx) {
		log.V(2).Info("ctx is done")
		return nil, nil, nil
	}

	if !s.shouldCreateReplicatedObjects(host) {
		log.V(1).M(host).F().Info("Should not create replicated objects")
		return nil, nil, nil
	}

	databaseNames, createDatabaseSQLs := debugCreateSQLs(
		s.QueryUnzip2Columns(
			ctx,
<<<<<<< HEAD
			s.Names(namer.NameFQDNs, host, api.ClickHouseInstallation{}, false),
=======
			s.Names(interfaces.NameFQDNs, host, api.ClickHouseInstallation{}, false),
>>>>>>> 4d72d1d0
			s.sqlCreateDatabaseReplicated(host.Runtime.Address.ClusterName),
		),
	)
	tableNames, createTableSQLs := debugCreateSQLs(
		s.QueryUnzipAndApplyUUIDs(
			ctx,
<<<<<<< HEAD
			s.Names(namer.NameFQDNs, host, api.ClickHouseInstallation{}, false),
=======
			s.Names(interfaces.NameFQDNs, host, api.ClickHouseInstallation{}, false),
>>>>>>> 4d72d1d0
			s.sqlCreateTableReplicated(host.Runtime.Address.ClusterName),
		),
	)
	functionNames, createFunctionSQLs := debugCreateSQLs(
		s.QueryUnzip2Columns(
			ctx,
<<<<<<< HEAD
			s.Names(namer.NameFQDNs, host, api.ClickHouseInstallation{}, false),
=======
			s.Names(interfaces.NameFQDNs, host, api.ClickHouseInstallation{}, false),
>>>>>>> 4d72d1d0
			s.sqlCreateFunction(host.Runtime.Address.ClusterName),
		),
	)
	return util.ConcatSlices([][]string{databaseNames, tableNames, functionNames}),
		util.ConcatSlices([][]string{createDatabaseSQLs, createTableSQLs, createFunctionSQLs}),
		nil
}<|MERGE_RESOLUTION|>--- conflicted
+++ resolved
@@ -16,7 +16,6 @@
 
 import (
 	"context"
-	"github.com/altinity/clickhouse-operator/pkg/model/chi/namer"
 
 	log "github.com/altinity/clickhouse-operator/pkg/announcer"
 	api "github.com/altinity/clickhouse-operator/pkg/apis/clickhouse.altinity.com/v1"
@@ -26,13 +25,8 @@
 
 // shouldCreateReplicatedObjects determines whether replicated objects should be created
 func (s *ClusterSchemer) shouldCreateReplicatedObjects(host *api.Host) bool {
-<<<<<<< HEAD
-	shard := s.Names(namer.NameFQDNs, host, api.ChiShard{}, false)
-	cluster := s.Names(namer.NameFQDNs, host, api.Cluster{}, false)
-=======
 	shard := s.Names(interfaces.NameFQDNs, host, api.ChiShard{}, false)
 	cluster := s.Names(interfaces.NameFQDNs, host, api.ChiCluster{}, false)
->>>>>>> 4d72d1d0
 
 	if host.GetCluster().GetSchemaPolicy().Shard == SchemaPolicyShardAll {
 		// We have explicit request to create replicated objects on each shard
@@ -72,33 +66,21 @@
 	databaseNames, createDatabaseSQLs := debugCreateSQLs(
 		s.QueryUnzip2Columns(
 			ctx,
-<<<<<<< HEAD
-			s.Names(namer.NameFQDNs, host, api.ClickHouseInstallation{}, false),
-=======
 			s.Names(interfaces.NameFQDNs, host, api.ClickHouseInstallation{}, false),
->>>>>>> 4d72d1d0
 			s.sqlCreateDatabaseReplicated(host.Runtime.Address.ClusterName),
 		),
 	)
 	tableNames, createTableSQLs := debugCreateSQLs(
 		s.QueryUnzipAndApplyUUIDs(
 			ctx,
-<<<<<<< HEAD
-			s.Names(namer.NameFQDNs, host, api.ClickHouseInstallation{}, false),
-=======
 			s.Names(interfaces.NameFQDNs, host, api.ClickHouseInstallation{}, false),
->>>>>>> 4d72d1d0
 			s.sqlCreateTableReplicated(host.Runtime.Address.ClusterName),
 		),
 	)
 	functionNames, createFunctionSQLs := debugCreateSQLs(
 		s.QueryUnzip2Columns(
 			ctx,
-<<<<<<< HEAD
-			s.Names(namer.NameFQDNs, host, api.ClickHouseInstallation{}, false),
-=======
 			s.Names(interfaces.NameFQDNs, host, api.ClickHouseInstallation{}, false),
->>>>>>> 4d72d1d0
 			s.sqlCreateFunction(host.Runtime.Address.ClusterName),
 		),
 	)
