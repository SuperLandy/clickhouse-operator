// Copyright 2019 Altinity Ltd and/or its affiliates. All rights reserved.
//
// Licensed under the Apache License, Version 2.0 (the "License");
// you may not use this file except in compliance with the License.
// You may obtain a copy of the License at
//
//     http://www.apache.org/licenses/LICENSE-2.0
//
// Unless required by applicable law or agreed to in writing, software
// distributed under the License is distributed on an "AS IS" BASIS,
// WITHOUT WARRANTIES OR CONDITIONS OF ANY KIND, either express or implied.
// See the License for the specific language governing permissions and
// limitations under the License.

package creator

import (
	core "k8s.io/api/core/v1"

	api "github.com/altinity/clickhouse-operator/pkg/apis/clickhouse.altinity.com/v1"
<<<<<<< HEAD
)

type ProbeType string

const (
	ProbeDefaultLiveness  ProbeType = "ProbeDefaultLiveness"
	ProbeDefaultReadiness ProbeType = "ProbeDefaultReadiness"
)
=======
	"github.com/altinity/clickhouse-operator/pkg/interfaces"
)

type ProbeManager struct {
}

func NewProbeManager() *ProbeManager {
	return &ProbeManager{}
}

func (m *ProbeManager) CreateProbe(what interfaces.ProbeType, host *api.Host) *core.Probe {
	switch what {
	case interfaces.ProbeDefaultLiveness:
		return m.createDefaultClickHouseLivenessProbe(host)
	case interfaces.ProbeDefaultReadiness:
		return m.createDefaultClickHouseReadinessProbe(host)
	}
	panic("unknown probe type")
}

// createDefaultClickHouseLivenessProbe returns default ClickHouse liveness probe
func (m *ProbeManager) createDefaultClickHouseLivenessProbe(host *api.Host) *core.Probe {
	// Introduce http probe in case http port is specified
	if host.HTTPPort.HasValue() {
		return &core.Probe{
			ProbeHandler: core.ProbeHandler{
				HTTPGet: &core.HTTPGetAction{
					Path: "/ping",
					Port: intstr.Parse(api.ChDefaultHTTPPortName), // What if it is not a default?
				},
			},
			InitialDelaySeconds: 60,
			PeriodSeconds:       3,
			FailureThreshold:    10,
		}
	}

	// Introduce https probe in case https port is specified
	if host.HTTPSPort.HasValue() {
		return &core.Probe{
			ProbeHandler: core.ProbeHandler{
				HTTPGet: &core.HTTPGetAction{
					Path:   "/ping",
					Port:   intstr.Parse(api.ChDefaultHTTPSPortName), // What if it is not a default?
					Scheme: core.URISchemeHTTPS,
				},
			},
			InitialDelaySeconds: 60,
			PeriodSeconds:       3,
			FailureThreshold:    10,
		}
	}
>>>>>>> 4d72d1d0

type IProbeManager interface {
	CreateProbe(what ProbeType, host *api.Host) *core.Probe
}

<<<<<<< HEAD
type ProbeManagerType string

const (
	ProbeManagerTypeClickHouse ProbeManagerType = "clickhouse"
	ProbeManagerTypeKeeper     ProbeManagerType = "keeper"
)
=======
// createDefaultClickHouseReadinessProbe returns default ClickHouse readiness probe
func (m *ProbeManager) createDefaultClickHouseReadinessProbe(host *api.Host) *core.Probe {
	// Introduce http probe in case http port is specified
	if host.HTTPPort.HasValue() {
		return &core.Probe{
			ProbeHandler: core.ProbeHandler{
				HTTPGet: &core.HTTPGetAction{
					Path: "/ping",
					Port: intstr.Parse(api.ChDefaultHTTPPortName), // What if port name is not a default?
				},
			},
			InitialDelaySeconds: 10,
			PeriodSeconds:       3,
		}
	}

	// Introduce https probe in case https port is specified
	if host.HTTPSPort.HasValue() {
		return &core.Probe{
			ProbeHandler: core.ProbeHandler{
				HTTPGet: &core.HTTPGetAction{
					Path:   "/ping",
					Port:   intstr.Parse(api.ChDefaultHTTPSPortName), // What if port name is not a default?
					Scheme: core.URISchemeHTTPS,
				},
			},
			InitialDelaySeconds: 10,
			PeriodSeconds:       3,
		}
	}
>>>>>>> 4d72d1d0

func NewProbeManager(what ProbeManagerType) IProbeManager {
	switch what {
	case ProbeManagerTypeClickHouse:
		return NewProbeManagerClickHouse()
	}
	panic("unknown probe manager type")
}<|MERGE_RESOLUTION|>--- conflicted
+++ resolved
@@ -16,18 +16,9 @@
 
 import (
 	core "k8s.io/api/core/v1"
+	"k8s.io/apimachinery/pkg/util/intstr"
 
 	api "github.com/altinity/clickhouse-operator/pkg/apis/clickhouse.altinity.com/v1"
-<<<<<<< HEAD
-)
-
-type ProbeType string
-
-const (
-	ProbeDefaultLiveness  ProbeType = "ProbeDefaultLiveness"
-	ProbeDefaultReadiness ProbeType = "ProbeDefaultReadiness"
-)
-=======
 	"github.com/altinity/clickhouse-operator/pkg/interfaces"
 )
 
@@ -80,20 +71,11 @@
 			FailureThreshold:    10,
 		}
 	}
->>>>>>> 4d72d1d0
 
-type IProbeManager interface {
-	CreateProbe(what ProbeType, host *api.Host) *core.Probe
+	// Probe is not available
+	return nil
 }
 
-<<<<<<< HEAD
-type ProbeManagerType string
-
-const (
-	ProbeManagerTypeClickHouse ProbeManagerType = "clickhouse"
-	ProbeManagerTypeKeeper     ProbeManagerType = "keeper"
-)
-=======
 // createDefaultClickHouseReadinessProbe returns default ClickHouse readiness probe
 func (m *ProbeManager) createDefaultClickHouseReadinessProbe(host *api.Host) *core.Probe {
 	// Introduce http probe in case http port is specified
@@ -124,12 +106,7 @@
 			PeriodSeconds:       3,
 		}
 	}
->>>>>>> 4d72d1d0
 
-func NewProbeManager(what ProbeManagerType) IProbeManager {
-	switch what {
-	case ProbeManagerTypeClickHouse:
-		return NewProbeManagerClickHouse()
-	}
-	panic("unknown probe manager type")
+	// Probe is not available
+	return nil
 }