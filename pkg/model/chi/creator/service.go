--- conflicted
+++ resolved
@@ -21,16 +21,10 @@
 
 	api "github.com/altinity/clickhouse-operator/pkg/apis/clickhouse.altinity.com/v1"
 	"github.com/altinity/clickhouse-operator/pkg/interfaces"
-<<<<<<< HEAD
-	"github.com/altinity/clickhouse-operator/pkg/model/chi/namer"
-	"github.com/altinity/clickhouse-operator/pkg/model/common/creator"
-	"github.com/altinity/clickhouse-operator/pkg/model/common/namer/macro"
-=======
 	"github.com/altinity/clickhouse-operator/pkg/model/chi/macro"
 	"github.com/altinity/clickhouse-operator/pkg/model/chi/namer"
 	"github.com/altinity/clickhouse-operator/pkg/model/common/creator"
 	commonMacro "github.com/altinity/clickhouse-operator/pkg/model/common/macro"
->>>>>>> 262f1a82
 	commonLabeler "github.com/altinity/clickhouse-operator/pkg/model/common/tags/labeler"
 )
 
@@ -43,13 +37,6 @@
 	cr     api.ICustomResource
 	or     interfaces.IOwnerReferencesManager
 	tagger interfaces.ITagger
-<<<<<<< HEAD
-}
-
-func NewServiceManager() *ServiceManager {
-	return &ServiceManager{
-		or: NewOwnerReferencer(),
-=======
 	macro  *commonMacro.Engine
 	namer  interfaces.INameManager
 }
@@ -60,7 +47,6 @@
 		or:    NewOwnerReferencer(),
 		macro: me,
 		namer: namer.New(),
->>>>>>> 262f1a82
 	}
 }
 
@@ -104,20 +90,12 @@
 		return creator.CreateServiceFromTemplate(
 			template,
 			m.cr.GetNamespace(),
-<<<<<<< HEAD
-			namer.New().Name(interfaces.NameCRService, m.cr),
-=======
 			m.namer.Name(interfaces.NameCRService, m.cr),
->>>>>>> 262f1a82
 			m.tagger.Label(interfaces.LabelServiceCR, m.cr),
 			m.tagger.Annotate(interfaces.AnnotateServiceCR, m.cr),
 			m.tagger.Selector(interfaces.SelectorCRScopeReady),
 			m.or.CreateOwnerReferences(m.cr),
-<<<<<<< HEAD
-			macro.Macro(m.cr),
-=======
 			m.macro.Scope(m.cr),
->>>>>>> 262f1a82
 		)
 	}
 
@@ -125,17 +103,10 @@
 	// We do not have .templates.ServiceTemplate specified or it is incorrect
 	svc := &core.Service{
 		ObjectMeta: meta.ObjectMeta{
-<<<<<<< HEAD
-			Name:            namer.New().Name(interfaces.NameCRService, m.cr),
-			Namespace:       m.cr.GetNamespace(),
-			Labels:          macro.Macro(m.cr).Map(m.tagger.Label(interfaces.LabelServiceCR, m.cr)),
-			Annotations:     macro.Macro(m.cr).Map(m.tagger.Annotate(interfaces.AnnotateServiceCR, m.cr)),
-=======
 			Name:            m.namer.Name(interfaces.NameCRService, m.cr),
 			Namespace:       m.cr.GetNamespace(),
 			Labels:          m.macro.Scope(m.cr).Map(m.tagger.Label(interfaces.LabelServiceCR, m.cr)),
 			Annotations:     m.macro.Scope(m.cr).Map(m.tagger.Annotate(interfaces.AnnotateServiceCR, m.cr)),
->>>>>>> 262f1a82
 			OwnerReferences: m.or.CreateOwnerReferences(m.cr),
 		},
 		Spec: core.ServiceSpec{
@@ -165,11 +136,7 @@
 
 // createServiceCluster creates new core.Service for specified Cluster
 func (m *ServiceManager) createServiceCluster(cluster api.ICluster) *core.Service {
-<<<<<<< HEAD
-	serviceName := namer.New().Name(interfaces.NameClusterService, cluster)
-=======
 	serviceName := m.namer.Name(interfaces.NameClusterService, cluster)
->>>>>>> 262f1a82
 	ownerReferences := m.or.CreateOwnerReferences(m.cr)
 
 	if template, ok := cluster.GetServiceTemplate(); ok {
@@ -182,11 +149,7 @@
 			m.tagger.Annotate(interfaces.AnnotateServiceCluster, cluster),
 			m.tagger.Selector(interfaces.SelectorClusterScopeReady, cluster),
 			ownerReferences,
-<<<<<<< HEAD
-			macro.Macro(cluster),
-=======
 			m.macro.Scope(cluster),
->>>>>>> 262f1a82
 		)
 	}
 	// No template specified, no need to create service
@@ -200,20 +163,12 @@
 		return creator.CreateServiceFromTemplate(
 			template,
 			shard.GetRuntime().GetAddress().GetNamespace(),
-<<<<<<< HEAD
-			namer.New().Name(interfaces.NameShardService, shard),
-=======
 			m.namer.Name(interfaces.NameShardService, shard),
->>>>>>> 262f1a82
 			m.tagger.Label(interfaces.LabelServiceShard, shard),
 			m.tagger.Annotate(interfaces.AnnotateServiceShard, shard),
 			m.tagger.Selector(interfaces.SelectorShardScopeReady, shard),
 			m.or.CreateOwnerReferences(m.cr),
-<<<<<<< HEAD
-			macro.Macro(shard),
-=======
 			m.macro.Scope(shard),
->>>>>>> 262f1a82
 		)
 	}
 	// No template specified, no need to create service
@@ -227,20 +182,12 @@
 		return creator.CreateServiceFromTemplate(
 			template,
 			host.GetRuntime().GetAddress().GetNamespace(),
-<<<<<<< HEAD
-			namer.New().Name(interfaces.NameStatefulSetService, host),
-=======
 			m.namer.Name(interfaces.NameStatefulSetService, host),
->>>>>>> 262f1a82
 			m.tagger.Label(interfaces.LabelServiceHost, host),
 			m.tagger.Annotate(interfaces.AnnotateServiceHost, host),
 			m.tagger.Selector(interfaces.SelectorHostScope, host),
 			m.or.CreateOwnerReferences(m.cr),
-<<<<<<< HEAD
-			macro.Macro(host),
-=======
 			m.macro.Scope(host),
->>>>>>> 262f1a82
 		)
 	}
 
@@ -248,17 +195,10 @@
 	// We do not have .templates.ServiceTemplate specified or it is incorrect
 	svc := &core.Service{
 		ObjectMeta: meta.ObjectMeta{
-<<<<<<< HEAD
-			Name:            namer.New().Name(interfaces.NameStatefulSetService, host),
-			Namespace:       host.GetRuntime().GetAddress().GetNamespace(),
-			Labels:          macro.Macro(host).Map(m.tagger.Label(interfaces.LabelServiceHost, host)),
-			Annotations:     macro.Macro(host).Map(m.tagger.Annotate(interfaces.AnnotateServiceHost, host)),
-=======
 			Name:            m.namer.Name(interfaces.NameStatefulSetService, host),
 			Namespace:       host.GetRuntime().GetAddress().GetNamespace(),
 			Labels:          m.macro.Scope(host).Map(m.tagger.Label(interfaces.LabelServiceHost, host)),
 			Annotations:     m.macro.Scope(host).Map(m.tagger.Annotate(interfaces.AnnotateServiceHost, host)),
->>>>>>> 262f1a82
 			OwnerReferences: m.or.CreateOwnerReferences(m.cr),
 		},
 		Spec: core.ServiceSpec{
