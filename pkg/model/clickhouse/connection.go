--- conflicted
+++ resolved
@@ -37,12 +37,8 @@
 	}
 }
 
-<<<<<<< HEAD
-func (c *CHConnection) connect() {
-=======
 // connectContext
 func (c *CHConnection) connectContext(ctx context.Context) {
->>>>>>> 18724545
 	log.V(2).Info("Establishing connection: %s", c.params.GetDSNWithHiddenCredentials())
 	dbConnection, err := databasesql.Open("clickhouse", c.params.GetDSN())
 	if err != nil {
@@ -51,12 +47,6 @@
 	}
 
 	// Ping should be deadlined
-<<<<<<< HEAD
-	ctx, cancel := context.WithDeadline(context.Background(), time.Now().Add(c.params.timeout))
-	defer cancel()
-
-	if err := dbConnection.PingContext(ctx); err != nil {
-=======
 	var parentCtx context.Context
 	if ctx == nil {
 		parentCtx = context.Background()
@@ -67,7 +57,6 @@
 	defer cancel()
 
 	if err := dbConnection.PingContext(contxt); err != nil {
->>>>>>> 18724545
 		log.V(1).A().Error("FAILED Ping(%s). Err: %v", c.params.GetDSNWithHiddenCredentials(), err)
 		_ = dbConnection.Close()
 		return
@@ -88,20 +77,12 @@
 	return c.conn != nil
 }
 
-<<<<<<< HEAD
-// Query runs given sql query
-func (c *CHConnection) Query(sql string) (*Query, error) {
-=======
 // QueryContext runs given sql query on behalf of specified context
 func (c *CHConnection) QueryContext(ctx context.Context, sql string) (*Query, error) {
->>>>>>> 18724545
 	if len(sql) == 0 {
 		return nil, nil
 	}
 
-<<<<<<< HEAD
-	ctx, cancel := context.WithDeadline(context.Background(), time.Now().Add(c.params.timeout))
-=======
 	var parentCtx context.Context
 	if ctx == nil {
 		parentCtx = context.Background()
@@ -109,7 +90,6 @@
 		parentCtx = ctx
 	}
 	contxt, cancel := context.WithDeadline(parentCtx, time.Now().Add(c.params.timeout))
->>>>>>> 18724545
 
 	if !c.ensureConnectedContext(contxt) {
 		cancel()
@@ -128,11 +108,7 @@
 
 	log.V(2).Info("clickhouse.QueryContext():'%s'", sql)
 
-<<<<<<< HEAD
-	return NewQuery(ctx, cancel, rows), nil
-=======
 	return NewQuery(contxt, cancel, rows), nil
->>>>>>> 18724545
 }
 
 // Query runs given sql query
@@ -146,9 +122,6 @@
 		return nil
 	}
 
-<<<<<<< HEAD
-	ctx, cancel := context.WithDeadline(context.Background(), time.Now().Add(c.params.timeout))
-=======
 	var parentCtx context.Context
 	if ctx == nil {
 		parentCtx = context.Background()
@@ -156,7 +129,6 @@
 		parentCtx = ctx
 	}
 	contxt, cancel := context.WithDeadline(parentCtx, time.Now().Add(defaultTimeout))
->>>>>>> 18724545
 	defer cancel()
 
 	if !c.ensureConnectedContext(contxt) {
@@ -169,10 +141,7 @@
 	_, err := c.conn.ExecContext(contxt, sql)
 
 	if err != nil {
-<<<<<<< HEAD
-=======
 		cancel()
->>>>>>> 18724545
 		log.V(1).A().Error("FAILED Exec(%s) %v for SQL: %s", c.params.GetDSNWithHiddenCredentials(), err, sql)
 		return err
 	}
