// Copyright 2019 Altinity Ltd and/or its affiliates. All rights reserved.
//
// Licensed under the Apache License, Version 2.0 (the "License");
// you may not use this file except in compliance with the License.
// You may obtain a copy of the License at
//
//     http://www.apache.org/licenses/LICENSE-2.0
//
// Unless required by applicable law or agreed to in writing, software
// distributed under the License is distributed on an "AS IS" BASIS,
// WITHOUT WARRANTIES OR CONDITIONS OF ANY KIND, either express or implied.
// See the License for the specific language governing permissions and
// limitations under the License.

package announcer

import (
	"reflect"
	"strconv"

	log "github.com/golang/glog"

	api "github.com/altinity/clickhouse-operator/pkg/apis/clickhouse.altinity.com/v1"
	"github.com/altinity/clickhouse-operator/pkg/util/runtime"
)

// Announcer handler all log/event/status messages going outside of controller/worker
type Announcer struct {
	v log.Level

	// writeLog specifies whether to write log file
	writeLog bool

	// file specifies file where logger is called from
	file string
	// line specifies line where logger is called from
	line int
	// function specifies function where logger is called from
	function string

	// prefix specifies prefix used by logger
	prefix string
	// meta specifies meta-information of the object, if required
	meta string
}

// announcer which would be used in top-level functions, can be called as a 'default announcer'
var announcer Announcer

// init creates default announcer
func init() {
	announcer = New()
}

// skip specifies file name which to be skipped from address
const skip = "announcer.go"

// New creates new announcer
func New() Announcer {
	return Announcer{
		writeLog: true,
	}
}

// Silence produces silent announcer
func (a Announcer) Silence() Announcer {
	b := a
	b.writeLog = false
	return b
}

// Silence produces silent announcer
func Silence() Announcer {
	return announcer.Silence()
}

// V is inspired by log.V()
func (a Announcer) V(level log.Level) Announcer {
	b := a
	b.v = level
	return b
}

// V is inspired by log.V()
func V(level log.Level) Announcer {
	return announcer.V(level)
}

// F adds function name
func (a Announcer) F() Announcer {
	b := a
	_, _, b.function = runtime.Caller(skip)
	return b
}

// F adds function name
func F() Announcer {
	return announcer.F()
}

// L adds line number
func (a Announcer) L() Announcer {
	b := a
	_, b.line, _ = runtime.Caller(skip)
	return b
}

// L adds line number
func L() Announcer {
	return announcer.L()
}

// FL adds filename
func (a Announcer) FL() Announcer {
	b := a
	b.file, _, _ = runtime.Caller(skip)
	return b
}

// FL adds filename
func FL() Announcer {
	return announcer.FL()
}

// A adds full code address as 'file:line:function'
func (a Announcer) A() Announcer {
	b := a
	b.file, b.line, b.function = runtime.Caller(skip)
	return b
}

// A adds full code address as 'file:line:function'
func A() Announcer {
	return announcer.A()
}

// S adds 'start of the function' tag, which includes:
// file, line, function and start prefix
func (a Announcer) S() Announcer {
	b := a
	b.prefix = "start"
	b.file, b.line, b.function = runtime.Caller(skip)
	return b
}

// S adds 'start of the function' tag, which includes:
// file, line, function and start prefix
func S() Announcer {
	return announcer.S()
}

// E adds 'end of the function' tag, which includes:
// file, line, function and start prefix
func (a Announcer) E() Announcer {
	b := a
	b.prefix = "end"
	b.file, b.line, b.function = runtime.Caller(skip)
	return b
}

// E adds 'end of the function' tag, which includes:
// file, line, function and start prefix
func E() Announcer {
	return announcer.E()
}

// M adds object meta as 'namespace/name'
func (a Announcer) M(m ...interface{}) Announcer {
	if len(m) == 0 {
		return a
	}

	b := a
	switch len(m) {
	case 1:
		switch typed := m[0].(type) {
		case string:
			b.meta = typed
		case *api.ClickHouseInstallation:
			if typed == nil {
				return a
			}
			b.meta = typed.Namespace + "/" + typed.Name
<<<<<<< HEAD
			if typed.GetSpec().HasTaskID() {
				b.meta += "/" + typed.GetSpec().GetTaskID()
=======
			if typed.GetSpecT().HasTaskID() {
				b.meta += "/" + typed.GetSpecT().GetTaskID()
>>>>>>> 4d72d1d0
			}
		default:
			if meta, ok := a.tryToFindNamespaceNameEverywhere(m[0]); ok {
				b.meta = meta
			} else {
				return a
			}
		}
	case 2:
		namespace, _ := m[0].(string)
		name, _ := m[1].(string)
		b.meta = namespace + "/" + name
	}
	return b
}

// M adds object meta as 'namespace/name'
func M(m ...interface{}) Announcer {
	return announcer.M(m...)
}

// P triggers log to print line
func (a Announcer) P() {
	a.Info("")
}

// P triggers log to print line
func P() {
	announcer.P()
}

// Info is inspired by log.Infof()
func (a Announcer) Info(format string, args ...interface{}) {
	// Produce classic log line
	if !a.writeLog {
		return
	}

	format = a.prependFormat(format)
	if a.v > 0 {
		if len(args) > 0 {
			log.V(a.v).Infof(format, args...)
		} else {
			log.V(a.v).Info(format)
		}
	} else {
		if len(args) > 0 {
			log.Infof(format, args...)
		} else {
			log.Info(format)
		}
	}
}

// Info is inspired by log.Infof()
func Info(format string, args ...interface{}) {
	announcer.Info(format, args...)
}

// Warning is inspired by log.Warningf()
func (a Announcer) Warning(format string, args ...interface{}) {
	// Produce classic log line
	if !a.writeLog {
		return
	}

	format = a.prependFormat(format)
	if len(args) > 0 {
		log.Warningf(format, args...)
	} else {
		log.Warning(format)
	}
}

// Warning is inspired by log.Warningf()
func Warning(format string, args ...interface{}) {
	announcer.Warning(format, args...)
}

// Error is inspired by log.Errorf()
func (a Announcer) Error(format string, args ...interface{}) {
	// Produce classic log line
	if !a.writeLog {
		return
	}

	format = a.prependFormat(format)
	if len(args) > 0 {
		log.Errorf(format, args...)
	} else {
		log.Error(format)
	}
}

// Error is inspired by log.Errorf()
func Error(format string, args ...interface{}) {
	announcer.Error(format, args...)
}

// Fatal is inspired by log.Fatalf()
func (a Announcer) Fatal(format string, args ...interface{}) {
	format = a.prependFormat(format)
	// Write and exit
	if len(args) > 0 {
		log.Fatalf(format, args...)
	} else {
		log.Fatal(format)
	}
}

// Fatal is inspired by log.Fatalf()
func Fatal(format string, args ...interface{}) {
	announcer.Fatal(format, args...)
}

// prependFormat
func (a Announcer) prependFormat(format string) string {
	// Result format is expected to be 'file:line:function:prefix:meta:_start_format_'
	// Prepend each component in reverse order
	if a.meta != "" {
		if format == "" {
			format = a.meta
		} else {
			format = a.meta + ":" + format
		}
	}
	if a.prefix != "" {
		if format == "" {
			format = a.prefix
		} else {
			format = a.prefix + ":" + format
		}
	}
	if a.function != "" {
		if format == "" {
			format = a.function + "()"
		} else {
			format = a.function + "()" + ":" + format
		}
	}
	if a.line != 0 {
		if format == "" {
			format = strconv.Itoa(a.line)
		} else {
			format = strconv.Itoa(a.line) + ":" + format
		}
	}
	if a.file != "" {
		if format == "" {
			format = a.file
		} else {
			format = a.file + ":" + format
		}
	}
	return format
}

// tryToFindNamespaceNameEverywhere
func (a Announcer) tryToFindNamespaceNameEverywhere(m interface{}) (string, bool) {
	if meta, ok := a.findNamespaceName(m); ok {
		return meta, ok
	}
	if meta, ok := a.findCHI(m); ok {
		return meta, ok
	}
	return "", false
}

// findInObjectMeta
func (a Announcer) findNamespaceName(m interface{}) (string, bool) {
	if m == nil {
		return "", false
	}
	value := reflect.ValueOf(m)
	if !value.IsValid() || value.IsZero() || ((value.Kind() == reflect.Ptr) && value.IsNil()) {
		return "", false
	}
	var namespace, name reflect.Value
	if value.Kind() == reflect.Ptr {
		namespace = value.Elem().FieldByName("Namespace")
		name = value.Elem().FieldByName("Name")
	} else {
		namespace = value.FieldByName("Namespace")
		name = value.FieldByName("Name")
	}
	if !namespace.IsValid() {
		return "", false
	}
	if !name.IsValid() {
		return "", false
	}
	return namespace.String() + "/" + name.String(), true
}

// findCHI
func (a Announcer) findCHI(m interface{}) (string, bool) {
	if m == nil {
		return "", false
	}
	value := reflect.ValueOf(m)
	if !value.IsValid() || value.IsZero() || ((value.Kind() == reflect.Ptr) && value.IsNil()) {
		return "", false
	}
	// Find CHI
	var _chi reflect.Value
	if value.Kind() == reflect.Ptr {
		_chi = value.Elem().FieldByName("CHI")
	} else {
		_chi = value.FieldByName("CHI")
	}
	if !_chi.IsValid() || _chi.IsZero() || ((_chi.Kind() == reflect.Ptr) && _chi.IsNil()) {
		return "", false
	}

	// Cast to CHI
	chi, ok := _chi.Interface().(api.ClickHouseInstallation)
	if !ok {
		return "", false
	}
	res := chi.Namespace + "/" + chi.Name
<<<<<<< HEAD
	if chi.GetSpec().HasTaskID() {
		res += "/" + chi.GetSpec().GetTaskID()
=======
	if chi.GetSpecT().HasTaskID() {
		res += "/" + chi.GetSpecT().GetTaskID()
>>>>>>> 4d72d1d0
	}
	return res, true
}<|MERGE_RESOLUTION|>--- conflicted
+++ resolved
@@ -181,13 +181,8 @@
 				return a
 			}
 			b.meta = typed.Namespace + "/" + typed.Name
-<<<<<<< HEAD
-			if typed.GetSpec().HasTaskID() {
-				b.meta += "/" + typed.GetSpec().GetTaskID()
-=======
 			if typed.GetSpecT().HasTaskID() {
 				b.meta += "/" + typed.GetSpecT().GetTaskID()
->>>>>>> 4d72d1d0
 			}
 		default:
 			if meta, ok := a.tryToFindNamespaceNameEverywhere(m[0]); ok {
@@ -408,13 +403,8 @@
 		return "", false
 	}
 	res := chi.Namespace + "/" + chi.Name
-<<<<<<< HEAD
-	if chi.GetSpec().HasTaskID() {
-		res += "/" + chi.GetSpec().GetTaskID()
-=======
 	if chi.GetSpecT().HasTaskID() {
 		res += "/" + chi.GetSpecT().GetTaskID()
->>>>>>> 4d72d1d0
 	}
 	return res, true
 }