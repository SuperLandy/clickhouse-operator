--- conflicted
+++ resolved
@@ -120,11 +120,7 @@
 	}
 
 	// Extract keys from delta and delete them from base
-<<<<<<< HEAD
-	for _, key := range delta {
-=======
 	for key := range delta {
->>>>>>> 18724545
 		if _, ok := base[key]; ok {
 			delete(base, key)
 		}
