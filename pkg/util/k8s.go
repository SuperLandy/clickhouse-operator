// Copyright 2019 Altinity Ltd and/or its affiliates. All rights reserved.
//
// Licensed under the Apache License, Version 2.0 (the "License");
// you may not use this file except in compliance with the License.
// You may obtain a copy of the License at
//
//     http://www.apache.org/licenses/LICENSE-2.0
//
// Unless required by applicable law or agreed to in writing, software
// distributed under the License is distributed on an "AS IS" BASIS,
// WITHOUT WARRANTIES OR CONDITIONS OF ANY KIND, either express or implied.
// See the License for the specific language governing permissions and
// limitations under the License.

package util

import (
	meta "k8s.io/apimachinery/pkg/apis/meta/v1"
<<<<<<< HEAD
=======
	"k8s.io/apimachinery/pkg/types"
>>>>>>> 4d72d1d0
)

// NamespaceName returns namespace and anme from the meta
func NamespaceName(meta meta.Object) (string, string) {
	return meta.GetNamespace(), meta.GetName()
}

// NamespaceNameString returns namespace and name as one string
func NamespaceNameString(meta meta.Object) string {
	return meta.GetNamespace() + "/" + meta.GetName()
}

<<<<<<< HEAD
=======
// NamespacedName returns NamespacedName from obj
func NamespacedName(obj meta.Object) types.NamespacedName {
	return types.NamespacedName{
		Namespace: obj.GetNamespace(),
		Name:      obj.GetName(),
	}
}

>>>>>>> 4d72d1d0
// AnnotationsToBeSkipped kubectl service annotation that we'd like to skip
var AnnotationsToBeSkipped = []string{
	"kubectl.kubernetes.io/last-applied-configuration",
}

// IsAnnotationToBeSkipped checks whether an annotation should be skipped
func IsAnnotationToBeSkipped(annotation string) bool {
	for _, a := range AnnotationsToBeSkipped {
		if a == annotation {
			return true
		}
	}
	return false
}

// ListSkippedAnnotations provides list of annotations that should be skipped
func ListSkippedAnnotations() []string {
	return AnnotationsToBeSkipped
}<|MERGE_RESOLUTION|>--- conflicted
+++ resolved
@@ -16,10 +16,7 @@
 
 import (
 	meta "k8s.io/apimachinery/pkg/apis/meta/v1"
-<<<<<<< HEAD
-=======
 	"k8s.io/apimachinery/pkg/types"
->>>>>>> 4d72d1d0
 )
 
 // NamespaceName returns namespace and anme from the meta
@@ -32,8 +29,6 @@
 	return meta.GetNamespace() + "/" + meta.GetName()
 }
 
-<<<<<<< HEAD
-=======
 // NamespacedName returns NamespacedName from obj
 func NamespacedName(obj meta.Object) types.NamespacedName {
 	return types.NamespacedName{
@@ -42,7 +37,6 @@
 	}
 }
 
->>>>>>> 4d72d1d0
 // AnnotationsToBeSkipped kubectl service annotation that we'd like to skip
 var AnnotationsToBeSkipped = []string{
 	"kubectl.kubernetes.io/last-applied-configuration",
