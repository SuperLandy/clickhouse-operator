--- conflicted
+++ resolved
@@ -441,11 +441,7 @@
           "step": 120
         },
         {
-<<<<<<< HEAD
-          "expr": "increase(chi_clickhouse_event_DistributedConnectionFailAtAll{exported_namespace=~\"[[exported_namespace]]\",chi=~\"[[chi]]\",hostname=~\"[[hostname]]\"}[1m])",
-=======
           "expr": "increase(chi_clickhouse_event_DistributedConnectionFailAtAll{exported_namespace=~\"[[exported_namespace]]\",chi=~\"[[chi]]\",hostname=~\"[[hostname]]\"}[2m])",
->>>>>>> 9601cf3b
           "intervalFactor": 2,
           "legendFormat": "DistributedConnectionFailAtAll {{hostname}}",
           "metric": "chi_clickhouse_event_DistributedConnectionFailAtAll",
@@ -849,14 +845,14 @@
       "steppedLine": true,
       "targets": [
         {
-          "expr": "iirate(chi_clickhouse_event_SelectQuery{exported_namespace=~\"$exported_namespace\",chi=~\"$chi\",hostname=~\"$hostname\"}[2m])",
+          "expr": "irate(chi_clickhouse_event_SelectQuery{exported_namespace=~\"$exported_namespace\",chi=~\"$chi\",hostname=~\"$hostname\"}[2m])",
           "intervalFactor": 2,
           "legendFormat": "select {{hostname}}",
           "refId": "B",
           "step": 10
         },
         {
-          "expr": "iirate(chi_clickhouse_event_Query{exported_namespace=~\"$exported_namespace\",chi=~\"$chi\",hostname=~\"$hostname\"}[2m])",
+          "expr": "irate(chi_clickhouse_event_Query{exported_namespace=~\"$exported_namespace\",chi=~\"$chi\",hostname=~\"$hostname\"}[2m])",
           "hide": true,
           "intervalFactor": 2,
           "legendFormat": "total {{hostname}}",
