--- conflicted
+++ resolved
@@ -110,7 +110,7 @@
             summary: "Rejected INSERT queries occurred"
             description: |-
               `increase(chi_clickhouse_event_RejectedInserts[1m])` = {{ with printf "increase(chi_clickhouse_event_RejectedInserts{hostname='%s',exported_namespace='%s'}[1m])" .Labels.hostname .Labels.exported_namespace | query }}{{ . | first | value | printf "%.2f" }} queries{{ end }}
-              `{{ $labels.hostname }}` in namespace `{{ $labels.exported_namespace }}` have INSERT queries that are rejected due to high number of active data parts for partition in a MergeTree, please decrease INSERT frequency
+              `clickhouse-server` have INSERT queries that are rejected due to high number of active data parts for partition in a MergeTree, please decrease INSERT frequency
               MergeTreeArchitecture
               https://clickhouse.tech/docs/en/development/architecture/#merge-tree
               system.parts_log
@@ -128,7 +128,7 @@
             summary: "Delayed INSERT queries occurred"
             description: |-
               `increase(chi_clickhouse_event_DelayedInserts[1m])` = {{ with printf "increase(chi_clickhouse_event_DelayedInserts{hostname='%s',exported_namespace='%s'}[1m])" .Labels.hostname .Labels.exported_namespace | query }}{{ . | first | value | printf "%.2f" }} queries{{ end }}
-              `{{ $labels.hostname }}` in namespace `{{ $labels.exported_namespace }}` have INSERT queries that are throttled due to high number of active data parts for partition in a MergeTree, please decrease INSERT frequency
+              `clickhouse-server` have INSERT queries that are throttled due to high number of active data parts for partition in a MergeTree, please decrease INSERT frequency
               https://clickhouse.tech/docs/en/development/architecture/#merge-tree
 
         - alert: ClickHouseMaxPartCountForPartition
@@ -140,7 +140,7 @@
             summary: "Max parts per partition > 100"
             description: |-
               `chi_clickhouse_metric_MaxPartCountForPartition` = {{ with printf "chi_clickhouse_metric_MaxPartCountForPartition{hostname='%s',exported_namespace='%s'}" .Labels.hostname .Labels.exported_namespace | query }}{{ . | first | value }} parts{{ end }}
-              `{{ $labels.hostname }}` in namespace `{{ $labels.exported_namespace }}` have too many parts in one partition.
+              `clickhouse-server` have too many parts in one partition.
               Clickhouse MergeTree table engine split each INSERT query to partitions (PARTITION BY expression)
               and add one or more PARTS per INSERT inside each partition, after that background merge process run,
               and when you have too much unmerged parts inside partition,
@@ -287,7 +287,7 @@
             description: |-
               `clickhouse-server` changed `chi_clickhouse_metric_VersionInteger` = {{ with printf "chi_clickhouse_metric_VersionInteger{hostname='%s',exported_namespace='%s'}" .Labels.hostname .Labels.exported_namespace | query }}{{ . | first | value | printf "%.0f" }}{{ end }}
 
-        - alert: ZooKeeperHardwareExceptions
+        - alert: ClickHouseZooKeeperHardwareExceptions
           expr: increase(chi_clickhouse_event_ZooKeeperHardwareExceptions[1m]) > 0
           labels:
             severity: critical
@@ -299,7 +299,7 @@
               `clickhouse-server` have unexpected Network errors and similar with communitation with Zookeeper.
               Clickhouse should reinitialize ZooKeeper session in case of these errors.
 
-        - alert: ZooKeeperSession
+        - alert: ClickHouseZooKeeperSession
           expr: chi_clickhouse_metric_ZooKeeperSession > 1
           labels:
             severity: critical
@@ -341,13 +341,8 @@
               `clickhouse-server` increase ReplicatedPartCheckFailed in `system.events` table.
               Please check logs on clickhouse-server pods ```kubectl exec -n {{ $labels.exported_namespace }} pod/$(kubectl get pods -n {{ $labels.exported_namespace }} | grep $( echo {{ $labels.hostname }} | cut -d '.' -f 1) | cut -d " " -f 1) -- cat /var/log/clickhouse-server/*.err.log | less```
 
-<<<<<<< HEAD
-        - alert: ReplicatedPartFailedFetches
+        - alert: ClickHouseReplicatedPartFailedFetches
           expr: increase(chi_clickhouse_event_ReplicatedPartFailedFetches[1m]) > 0
-=======
-        - alert: ClickHouseReplicatedPartFailedFetches
-          expr: increase(chi_clickhouse_event_ReplicatedPartFailedFetches[1m]) > 0 and increase(chi_clickhouse_event_ReplicatedPartFetches[1m]) > 0
->>>>>>> d1ba8530
           labels:
             severity: high
           annotations:
