--- conflicted
+++ resolved
@@ -4,22 +4,14 @@
 # SINGULAR=clickhouseinstallation
 # PLURAL=clickhouseinstallations
 # SHORT=chi
-<<<<<<< HEAD
 # OPERATOR_VERSION=0.24.0
-=======
-# OPERATOR_VERSION=0.23.5
->>>>>>> bbbf66a8
 #
 apiVersion: apiextensions.k8s.io/v1beta1
 kind: CustomResourceDefinition
 metadata:
   name: clickhouseinstallations.clickhouse.altinity.com
   labels:
-<<<<<<< HEAD
     clickhouse.altinity.com/chop: 0.24.0
-=======
-    clickhouse.altinity.com/chop: 0.23.5
->>>>>>> bbbf66a8
 spec:
   group: clickhouse.altinity.com
   scope: Namespaced
@@ -1228,22 +1220,14 @@
 # SINGULAR=clickhouseinstallationtemplate
 # PLURAL=clickhouseinstallationtemplates
 # SHORT=chit
-<<<<<<< HEAD
 # OPERATOR_VERSION=0.24.0
-=======
-# OPERATOR_VERSION=0.23.5
->>>>>>> bbbf66a8
 #
 apiVersion: apiextensions.k8s.io/v1beta1
 kind: CustomResourceDefinition
 metadata:
   name: clickhouseinstallationtemplates.clickhouse.altinity.com
   labels:
-<<<<<<< HEAD
     clickhouse.altinity.com/chop: 0.24.0
-=======
-    clickhouse.altinity.com/chop: 0.23.5
->>>>>>> bbbf66a8
 spec:
   group: clickhouse.altinity.com
   scope: Namespaced
@@ -2453,11 +2437,7 @@
 metadata:
   name: clickhouseoperatorconfigurations.clickhouse.altinity.com
   labels:
-<<<<<<< HEAD
     clickhouse.altinity.com/chop: 0.24.0
-=======
-    clickhouse.altinity.com/chop: 0.23.5
->>>>>>> bbbf66a8
 spec:
   group: clickhouse.altinity.com
   scope: Namespaced
@@ -2862,22 +2842,14 @@
 ---
 # Template Parameters:
 #
-<<<<<<< HEAD
 # OPERATOR_VERSION=0.24.0
-=======
-# OPERATOR_VERSION=0.23.5
->>>>>>> bbbf66a8
 #
 apiVersion: apiextensions.k8s.io/v1
 kind: CustomResourceDefinition
 metadata:
   name: clickhousekeeperinstallations.clickhouse-keeper.altinity.com
   labels:
-<<<<<<< HEAD
     clickhouse-keeper.altinity.com/chop: 0.24.0
-=======
-    clickhouse-keeper.altinity.com/chop: 0.23.5
->>>>>>> bbbf66a8
 spec:
   group: clickhouse-keeper.altinity.com
   scope: Namespaced
@@ -3145,11 +3117,7 @@
   name: clickhouse-operator
   namespace: kube-system
   labels:
-<<<<<<< HEAD
     clickhouse.altinity.com/chop: 0.24.0
-=======
-    clickhouse.altinity.com/chop: 0.23.5
->>>>>>> bbbf66a8
 
 # Template Parameters:
 #
@@ -3174,11 +3142,7 @@
   name: clickhouse-operator-kube-system
   #namespace: kube-system
   labels:
-<<<<<<< HEAD
     clickhouse.altinity.com/chop: 0.24.0
-=======
-    clickhouse.altinity.com/chop: 0.23.5
->>>>>>> bbbf66a8
 rules:
   #
   # Core API group
@@ -3387,11 +3351,7 @@
   name: clickhouse-operator-kube-system
   #namespace: kube-system
   labels:
-<<<<<<< HEAD
     clickhouse.altinity.com/chop: 0.24.0
-=======
-    clickhouse.altinity.com/chop: 0.23.5
->>>>>>> bbbf66a8
 roleRef:
   apiGroup: rbac.authorization.k8s.io
   kind: ClusterRole
@@ -3413,11 +3373,7 @@
   name: etc-clickhouse-operator-files
   namespace: kube-system
   labels:
-<<<<<<< HEAD
     clickhouse.altinity.com/chop: 0.24.0
-=======
-    clickhouse.altinity.com/chop: 0.23.5
->>>>>>> bbbf66a8
     app: clickhouse-operator
 data:
   config.yaml: |
@@ -3788,11 +3744,7 @@
   name: etc-clickhouse-operator-confd-files
   namespace: kube-system
   labels:
-<<<<<<< HEAD
     clickhouse.altinity.com/chop: 0.24.0
-=======
-    clickhouse.altinity.com/chop: 0.23.5
->>>>>>> bbbf66a8
     app: clickhouse-operator
 data:
 ---
@@ -3808,11 +3760,7 @@
   name: etc-clickhouse-operator-configd-files
   namespace: kube-system
   labels:
-<<<<<<< HEAD
     clickhouse.altinity.com/chop: 0.24.0
-=======
-    clickhouse.altinity.com/chop: 0.23.5
->>>>>>> bbbf66a8
     app: clickhouse-operator
 data:
   01-clickhouse-01-listen.xml: |
@@ -3906,11 +3854,7 @@
   name: etc-clickhouse-operator-templatesd-files
   namespace: kube-system
   labels:
-<<<<<<< HEAD
     clickhouse.altinity.com/chop: 0.24.0
-=======
-    clickhouse.altinity.com/chop: 0.23.5
->>>>>>> bbbf66a8
     app: clickhouse-operator
 data:
   001-templates.json.example: |
@@ -4008,11 +3952,7 @@
   name: etc-clickhouse-operator-usersd-files
   namespace: kube-system
   labels:
-<<<<<<< HEAD
     clickhouse.altinity.com/chop: 0.24.0
-=======
-    clickhouse.altinity.com/chop: 0.23.5
->>>>>>> bbbf66a8
     app: clickhouse-operator
 data:
   01-clickhouse-operator-profile.xml: |
@@ -4066,11 +4006,7 @@
 # Template parameters available:
 #   NAMESPACE=kube-system
 #   COMMENT=
-<<<<<<< HEAD
 #   OPERATOR_VERSION=0.24.0
-=======
-#   OPERATOR_VERSION=0.23.5
->>>>>>> bbbf66a8
 #   CH_USERNAME_SECRET_PLAIN=clickhouse_operator
 #   CH_PASSWORD_SECRET_PLAIN=clickhouse_operator_password
 #
@@ -4080,11 +4016,7 @@
   name: clickhouse-operator
   namespace: kube-system
   labels:
-<<<<<<< HEAD
     clickhouse.altinity.com/chop: 0.24.0
-=======
-    clickhouse.altinity.com/chop: 0.23.5
->>>>>>> bbbf66a8
     app: clickhouse-operator
 type: Opaque
 stringData:
@@ -4095,15 +4027,9 @@
 #
 # NAMESPACE=kube-system
 # COMMENT=
-<<<<<<< HEAD
 # OPERATOR_IMAGE=altinity/clickhouse-operator:0.24.0
 # OPERATOR_IMAGE_PULL_POLICY=Always
 # METRICS_EXPORTER_IMAGE=altinity/metrics-exporter:0.24.0
-=======
-# OPERATOR_IMAGE=altinity/clickhouse-operator:0.23.5
-# OPERATOR_IMAGE_PULL_POLICY=Always
-# METRICS_EXPORTER_IMAGE=altinity/metrics-exporter:0.23.5
->>>>>>> bbbf66a8
 # METRICS_EXPORTER_IMAGE_PULL_POLICY=Always
 #
 # Setup Deployment for clickhouse-operator
@@ -4114,11 +4040,7 @@
   name: clickhouse-operator
   namespace: kube-system
   labels:
-<<<<<<< HEAD
     clickhouse.altinity.com/chop: 0.24.0
-=======
-    clickhouse.altinity.com/chop: 0.23.5
->>>>>>> bbbf66a8
     app: clickhouse-operator
 spec:
   replicas: 1
@@ -4154,11 +4076,7 @@
             name: etc-clickhouse-operator-usersd-files
       containers:
         - name: clickhouse-operator
-<<<<<<< HEAD
           image: altinity/clickhouse-operator:0.24.0
-=======
-          image: altinity/clickhouse-operator:0.23.5
->>>>>>> bbbf66a8
           imagePullPolicy: Always
           volumeMounts:
             - name: etc-clickhouse-operator-folder
@@ -4224,11 +4142,7 @@
             - containerPort: 9999
               name: metrics
         - name: metrics-exporter
-<<<<<<< HEAD
           image: altinity/metrics-exporter:0.24.0
-=======
-          image: altinity/metrics-exporter:0.23.5
->>>>>>> bbbf66a8
           imagePullPolicy: Always
           volumeMounts:
             - name: etc-clickhouse-operator-folder
@@ -4310,11 +4224,7 @@
   name: clickhouse-operator-metrics
   namespace: kube-system
   labels:
-<<<<<<< HEAD
     clickhouse.altinity.com/chop: 0.24.0
-=======
-    clickhouse.altinity.com/chop: 0.23.5
->>>>>>> bbbf66a8
     app: clickhouse-operator
 spec:
   ports:
