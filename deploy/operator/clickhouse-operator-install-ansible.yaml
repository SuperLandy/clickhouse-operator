--- conflicted
+++ resolved
@@ -11,22 +11,14 @@
 # SINGULAR=clickhouseinstallation
 # PLURAL=clickhouseinstallations
 # SHORT=chi
-<<<<<<< HEAD
 # OPERATOR_VERSION=0.24.0
-=======
-# OPERATOR_VERSION=0.23.6
->>>>>>> 0d9f2325
 #
 apiVersion: apiextensions.k8s.io/v1
 kind: CustomResourceDefinition
 metadata:
   name: clickhouseinstallations.clickhouse.altinity.com
   labels:
-<<<<<<< HEAD
     clickhouse.altinity.com/chop: 0.24.0
-=======
-    clickhouse.altinity.com/chop: 0.23.6
->>>>>>> 0d9f2325
 spec:
   group: clickhouse.altinity.com
   scope: Namespaced
@@ -1250,22 +1242,14 @@
 # SINGULAR=clickhouseinstallationtemplate
 # PLURAL=clickhouseinstallationtemplates
 # SHORT=chit
-<<<<<<< HEAD
 # OPERATOR_VERSION=0.24.0
-=======
-# OPERATOR_VERSION=0.23.6
->>>>>>> 0d9f2325
 #
 apiVersion: apiextensions.k8s.io/v1
 kind: CustomResourceDefinition
 metadata:
-  name: clickhouseinstallationtemplates.clickhouse.altinity.com
+  name: clickhouseinstallationtempl6ates.clickhouse.altinity.com
   labels:
-<<<<<<< HEAD
     clickhouse.altinity.com/chop: 0.24.0
-=======
-    clickhouse.altinity.com/chop: 0.23.6
->>>>>>> 0d9f2325
 spec:
   group: clickhouse.altinity.com
   scope: Namespaced
@@ -2492,11 +2476,7 @@
 metadata:
   name: clickhouseoperatorconfigurations.clickhouse.altinity.com
   labels:
-<<<<<<< HEAD
     clickhouse.altinity.com/chop: 0.24.0
-=======
-    clickhouse.altinity.com/chop: 0.23.6
->>>>>>> 0d9f2325
 spec:
   group: clickhouse.altinity.com
   scope: Namespaced
@@ -2911,22 +2891,14 @@
 ---
 # Template Parameters:
 #
-<<<<<<< HEAD
 # OPERATOR_VERSION=0.24.0
-=======
-# OPERATOR_VERSION=0.23.6
->>>>>>> 0d9f2325
 #
 apiVersion: apiextensions.k8s.io/v1
 kind: CustomResourceDefinition
 metadata:
   name: clickhousekeeperinstallations.clickhouse-keeper.altinity.com
   labels:
-<<<<<<< HEAD
     clickhouse-keeper.altinity.com/chop: 0.24.0
-=======
-    clickhouse-keeper.altinity.com/chop: 0.23.6
->>>>>>> 0d9f2325
 spec:
   group: clickhouse-keeper.altinity.com
   scope: Namespaced
@@ -3195,11 +3167,7 @@
   name: clickhouse-operator
   namespace: {{ namespace }}
   labels:
-<<<<<<< HEAD
     clickhouse.altinity.com/chop: 0.24.0
-=======
-    clickhouse.altinity.com/chop: 0.23.6
->>>>>>> 0d9f2325
 ---
 # Template Parameters:
 #
@@ -3225,11 +3193,7 @@
   name: clickhouse-operator
   namespace: {{ namespace }}
   labels:
-<<<<<<< HEAD
     clickhouse.altinity.com/chop: 0.24.0
-=======
-    clickhouse.altinity.com/chop: 0.23.6
->>>>>>> 0d9f2325
 rules:
 
   #
@@ -3448,11 +3412,7 @@
   name: clickhouse-operator
   namespace: {{ namespace }}
   labels:
-<<<<<<< HEAD
     clickhouse.altinity.com/chop: 0.24.0
-=======
-    clickhouse.altinity.com/chop: 0.23.6
->>>>>>> 0d9f2325
 roleRef:
   apiGroup: rbac.authorization.k8s.io
   kind: Role
@@ -3474,11 +3434,7 @@
   name: etc-clickhouse-operator-files
   namespace: {{ namespace }}
   labels:
-<<<<<<< HEAD
     clickhouse.altinity.com/chop: 0.24.0
-=======
-    clickhouse.altinity.com/chop: 0.23.6
->>>>>>> 0d9f2325
     app: clickhouse-operator
 data:
   config.yaml: |
@@ -3850,11 +3806,7 @@
   name: etc-clickhouse-operator-confd-files
   namespace: {{ namespace }}
   labels:
-<<<<<<< HEAD
     clickhouse.altinity.com/chop: 0.24.0
-=======
-    clickhouse.altinity.com/chop: 0.23.6
->>>>>>> 0d9f2325
     app: clickhouse-operator
 data:
 ---
@@ -3870,11 +3822,7 @@
   name: etc-clickhouse-operator-configd-files
   namespace: {{ namespace }}
   labels:
-<<<<<<< HEAD
     clickhouse.altinity.com/chop: 0.24.0
-=======
-    clickhouse.altinity.com/chop: 0.23.6
->>>>>>> 0d9f2325
     app: clickhouse-operator
 data:
   01-clickhouse-01-listen.xml: |
@@ -3973,11 +3921,7 @@
   name: etc-clickhouse-operator-templatesd-files
   namespace: {{ namespace }}
   labels:
-<<<<<<< HEAD
     clickhouse.altinity.com/chop: 0.24.0
-=======
-    clickhouse.altinity.com/chop: 0.23.6
->>>>>>> 0d9f2325
     app: clickhouse-operator
 data:
   001-templates.json.example: |
@@ -4077,11 +4021,7 @@
   name: etc-clickhouse-operator-usersd-files
   namespace: {{ namespace }}
   labels:
-<<<<<<< HEAD
     clickhouse.altinity.com/chop: 0.24.0
-=======
-    clickhouse.altinity.com/chop: 0.23.6
->>>>>>> 0d9f2325
     app: clickhouse-operator
 data:
   01-clickhouse-operator-profile.xml: |
@@ -4136,11 +4076,7 @@
 # Template parameters available:
 #   NAMESPACE={{ namespace }}
 #   COMMENT=
-<<<<<<< HEAD
 #   OPERATOR_VERSION=0.24.0
-=======
-#   OPERATOR_VERSION=0.23.6
->>>>>>> 0d9f2325
 #   CH_USERNAME_SECRET_PLAIN=clickhouse_operator
 #   CH_PASSWORD_SECRET_PLAIN={{ password }}
 #
@@ -4150,11 +4086,7 @@
   name: clickhouse-operator
   namespace: {{ namespace }}
   labels:
-<<<<<<< HEAD
     clickhouse.altinity.com/chop: 0.24.0
-=======
-    clickhouse.altinity.com/chop: 0.23.6
->>>>>>> 0d9f2325
     app: clickhouse-operator
 type: Opaque
 stringData:
@@ -4165,15 +4097,9 @@
 #
 # NAMESPACE={{ namespace }}
 # COMMENT=
-<<<<<<< HEAD
 # OPERATOR_IMAGE=altinity/clickhouse-operator:0.24.0
 # OPERATOR_IMAGE_PULL_POLICY=Always
 # METRICS_EXPORTER_IMAGE=altinity/metrics-exporter:0.24.0
-=======
-# OPERATOR_IMAGE=altinity/clickhouse-operator:0.23.6
-# OPERATOR_IMAGE_PULL_POLICY=Always
-# METRICS_EXPORTER_IMAGE=altinity/metrics-exporter:0.23.6
->>>>>>> 0d9f2325
 # METRICS_EXPORTER_IMAGE_PULL_POLICY=Always
 #
 # Setup Deployment for clickhouse-operator
@@ -4184,11 +4110,7 @@
   name: clickhouse-operator
   namespace: {{ namespace }}
   labels:
-<<<<<<< HEAD
     clickhouse.altinity.com/chop: 0.24.0
-=======
-    clickhouse.altinity.com/chop: 0.23.6
->>>>>>> 0d9f2325
     app: clickhouse-operator
 spec:
   replicas: 1
@@ -4224,11 +4146,7 @@
             name: etc-clickhouse-operator-usersd-files
       containers:
         - name: clickhouse-operator
-<<<<<<< HEAD
           image: altinity/clickhouse-operator:0.24.0
-=======
-          image: altinity/clickhouse-operator:0.23.6
->>>>>>> 0d9f2325
           imagePullPolicy: Always
           volumeMounts:
             - name: etc-clickhouse-operator-folder
@@ -4296,11 +4214,7 @@
               name: metrics
 
         - name: metrics-exporter
-<<<<<<< HEAD
           image: altinity/metrics-exporter:0.24.0
-=======
-          image: altinity/metrics-exporter:0.23.6
->>>>>>> 0d9f2325
           imagePullPolicy: Always
           volumeMounts:
             - name: etc-clickhouse-operator-folder
@@ -4383,11 +4297,7 @@
   name: clickhouse-operator-metrics
   namespace: {{ namespace }}
   labels:
-<<<<<<< HEAD
     clickhouse.altinity.com/chop: 0.24.0
-=======
-    clickhouse.altinity.com/chop: 0.23.6
->>>>>>> 0d9f2325
     app: clickhouse-operator
 spec:
   ports:
