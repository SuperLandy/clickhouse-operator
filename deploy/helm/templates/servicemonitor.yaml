{{- if .Values.serviceMonitor.enabled }}
apiVersion: monitoring.coreos.com/v1
kind: ServiceMonitor
metadata:
  name: {{ printf "%s-clickhouse-metrics" (include "altinity-clickhouse-operator.fullname" .) }}
  namespace: {{ .Release.Namespace }}
  labels:
    {{- include "altinity-clickhouse-operator.labels" . | nindent 4 }}
  {{- if .Values.serviceMonitor.additionalLabels }}
    {{- toYaml .Values.serviceMonitor.additionalLabels | nindent 4 }}
  {{- end }}
spec:
  endpoints:
<<<<<<< HEAD
    - port: clickhouse-metrics
=======
    - port: clickhouse-metrics # 8888
    - port: operator-metrics # 9999
>>>>>>> c355ff64
  selector:
    matchLabels:
      {{- include "altinity-clickhouse-operator.selectorLabels" . | nindent 6 }}
{{- end }}<|MERGE_RESOLUTION|>--- conflicted
+++ resolved
@@ -11,12 +11,8 @@
   {{- end }}
 spec:
   endpoints:
-<<<<<<< HEAD
-    - port: clickhouse-metrics
-=======
     - port: clickhouse-metrics # 8888
     - port: operator-metrics # 9999
->>>>>>> c355ff64
   selector:
     matchLabels:
       {{- include "altinity-clickhouse-operator.selectorLabels" . | nindent 6 }}
