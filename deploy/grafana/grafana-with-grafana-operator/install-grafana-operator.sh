--- conflicted
+++ resolved
@@ -68,17 +68,10 @@
 # 2. Create the operator roles:
 kubectl --namespace="${GRAFANA_NAMESPACE}" apply -f "${GRAFANA_OPERATOR_DIR}/deploy/roles"
 # 3. If you want to scan for dashboards in other namespaces you also need the cluster roles:
-<<<<<<< HEAD
 kubectl --namespace="${GRAFANA_NAMESPACE}" apply -f "${GRAFANA_OPERATOR_DIR}/deploy/cluster_roles"
 # 4. Deploy the operator of explicitly specified version
-kubectl --namespace="${GRAFANA_NAMESPACE}" apply -f <(\
-    cat "${GRAFANA_OPERATOR_DIR}/deploy/operator.yaml" | sed -e "s/:latest/:${GRAFANA_OPERATOR_VERSION}/g"
-=======
-kubectl apply --namespace="${GRAFANA_NAMESPACE}" -f "${GRAFANA_OPERATOR_DIR}/deploy/cluster_roles"
-# 4. Deploy operator itself
-kubectl apply --namespace="${GRAFANA_NAMESPACE}" -f <( \
+kubectl --namespace="${GRAFANA_NAMESPACE}" apply -f <( \
     cat "${GRAFANA_OPERATOR_DIR}/deploy/operator.yaml" | sed -e "s/:latest/:${GRAFANA_OPERATOR_VERSION}/g" \
->>>>>>> cdf4d286
 )
 
 # Remove downloaded sources
