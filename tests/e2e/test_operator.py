import time
import yaml
import threading
import re

import e2e.yaml_manifest as yaml_manifest
import xml.etree.ElementTree as etree
import e2e.clickhouse as clickhouse
import e2e.settings as settings
import e2e.kubectl as kubectl
import e2e.util as util

from requirements.requirements import *
from testflows.connect import Shell
from testflows.asserts import error
from testflows.core import *
from e2e.steps import *
from datetime import datetime


@TestScenario
@Name("test_001. 1 node")
@Requirements(RQ_SRS_026_ClickHouseOperator_Create("1.0"))
def test_001(self):
    create_shell_namespace_clickhouse_template()

    kubectl.create_and_check(
        manifest="manifests/chi/test-001.yaml",
        check={
            "object_counts": {
                "statefulset": 1,
                "pod": 1,
                "service": 2,
            },
            "configmaps": 1,
            "pdb": {"single": 1},
        },
    )
    with Finally("I clean up"):
        with By("deleting test namespace"):
            delete_test_namespace()


@TestScenario
@Name("test_002. useTemplates for pod, volume templates, and distribution")
@Requirements(
    RQ_SRS_026_ClickHouseOperator_CustomResource_Spec_UseTemplates("1.0"),
    RQ_SRS_026_ClickHouseOperator_CustomResource_Spec_UseTemplates_Name("1.0"),
)
def test_002(self):
    create_shell_namespace_clickhouse_template()

    kubectl.create_and_check(
        manifest="manifests/chi/test-002-tpl.yaml",
        check={
            "pod_count": 1,
            "apply_templates": {
                current().context.clickhouse_template,
                "manifests/chit/tpl-log-volume.yaml",
                "manifests/chit/tpl-one-per-host.yaml",
            },
            "pod_image": current().context.clickhouse_version,
            "pod_volumes": {
                "/var/log/clickhouse-server",
            },
            "pod_podAntiAffinity": 1,
        },
    )
    with Finally("I clean up"):
        with By("deleting test namespace"):
            delete_test_namespace()


@TestScenario
@Name("test_003. 4 nodes with custom layout definition")
@Requirements(
    RQ_SRS_026_ClickHouseOperator_CustomResource_Spec_Configuration_Clusters("1.0"),
    RQ_SRS_026_ClickHouseOperator_CustomResource_Spec_Configuration_Clusters_Cluster_Layout("1.0"),
    RQ_SRS_026_ClickHouseOperator_CustomResource_Spec_Configuration_Clusters_Cluster_Layout_Shards_Name("1.0"),
    RQ_SRS_026_ClickHouseOperator_CustomResource_Spec_Configuration_Clusters_Cluster_Layout_Replicas_Name("1.0"),
)
def test_003(self):
    create_shell_namespace_clickhouse_template()

    kubectl.create_and_check(
        manifest="manifests/chi/test-003-complex-layout.yaml",
        check={
            "object_counts": {
                "statefulset": 4,
                "pod": 4,
                "service": 5,
            },
            "pdb": {"cluster1": 0, "cluster2": 1},
        },
    )
    with Finally("I clean up"):
        with By("deleting test namespace"):
            delete_test_namespace()



@TestScenario
@Name("test_004. Compatibility test if old syntax with volumeClaimTemplate is still supported")
@Requirements(
    RQ_SRS_026_ClickHouseOperator_CustomResource_Spec_Templates_VolumeClaimTemplates("1.0"),
    RQ_SRS_026_ClickHouseOperator_CustomResource_Spec_Templates_VolumeClaimTemplates_Name("1.0"),
    RQ_SRS_026_ClickHouseOperator_CustomResource_Spec_Templates_VolumeClaimTemplates_Spec("1.0"),
)
def test_004(self):
    create_shell_namespace_clickhouse_template()

    kubectl.create_and_check(
        manifest="manifests/chi/test-004-tpl.yaml",
        check={
            "pod_count": 1,
            "pod_volumes": {
                "/var/lib/clickhouse",
            },
        },
    )
    with Finally("I clean up"):
        with By("deleting test namespace"):
            delete_test_namespace()


@TestScenario
@Name("test_005. Test manifest created by ACM")
@Requirements(RQ_SRS_026_ClickHouseOperator_ACM("1.0"))
def test_005(self):
    create_shell_namespace_clickhouse_template()

    kubectl.create_and_check(
        manifest="manifests/chi/test-005-acm.yaml",
        check={
            "pod_count": 1,
            "pod_volumes": {
                "/var/lib/clickhouse",
            },
        },
        timeout=1200,
    )

    with Finally("I clean up"):
        with By("deleting test namespace"):
            delete_test_namespace()


@TestScenario
@Name("test_006. Test clickhouse version upgrade from one version to another using podTemplate change")
@Requirements(RQ_SRS_026_ClickHouseOperator_Managing_VersionUpgrades("1.0"))
def test_006(self):
    create_shell_namespace_clickhouse_template()

    old_version = "clickhouse/clickhouse-server:23.3"
    new_version = "clickhouse/clickhouse-server:23.8"
    with Then("Create initial position"):
        kubectl.create_and_check(
            manifest="manifests/chi/test-006-ch-upgrade-1.yaml",
            check={
                "pod_count": 2,
                "pod_image": old_version,
                "do_not_delete": 1,
            },
        )
    with Then("Use different podTemplate and confirm that pod image is updated"):
        kubectl.create_and_check(
            manifest="manifests/chi/test-006-ch-upgrade-2.yaml",
            check={
                "pod_count": 2,
                "pod_image": new_version,
                "do_not_delete": 1,
            },
        )
    with Then("Change image in podTemplate itself and confirm that pod image is updated"):
        kubectl.create_and_check(
            manifest="manifests/chi/test-006-ch-upgrade-3.yaml",
            check={
                "pod_count": 2,
                "pod_image": old_version,
            },
        )

    with Finally("I clean up"):
        with By("deleting test namespace"):
            delete_test_namespace()


@TestScenario
@Name("test_007. Test template with custom clickhouse ports")
@Requirements(
    RQ_SRS_026_ClickHouseOperator_CustomResource_Spec_Templates_HostTemplates_Spec_InterServerHttpPort("1.0"),
    RQ_SRS_026_ClickHouseOperator_CustomResource_Spec_Templates_HostTemplates_Spec_TcpPort("1.0"),
    RQ_SRS_026_ClickHouseOperator_CustomResource_Spec_Templates_HostTemplates_Spec_HttpPort("1.0"),
)
def test_007(self):
    create_shell_namespace_clickhouse_template()

    kubectl.create_and_check(
        manifest="manifests/chi/test-007-custom-ports.yaml",
        check={
            "pod_count": 1,
            "pod_ports": [8124, 9001, 9010],
        },
    )
    with Finally("I clean up"):
        with By("deleting test namespace"):
            delete_test_namespace()


@TestCheck
def test_operator_upgrade(self, manifest, service, version_from, version_to=None, shell=None):
    if version_to is None:
        version_to = current().context.operator_version
    with Given(f"clickhouse-operator from {version_from}"):
        util.install_operator_version(version_from)
        time.sleep(15)

        chi = yaml_manifest.get_chi_name(util.get_full_path(manifest, True))
        cluster = chi

        kubectl.create_and_check(
            manifest=manifest,
            check={
                "object_counts": {
                    "statefulset": 2,
                    "pod": 2,
                    "service": 3,
                },
                "do_not_delete": 1,
            },
        )
        start_time = kubectl.get_field("pod", f"chi-{chi}-{cluster}-0-0-0", ".status.startTime")

        with Then("Create tables"):
            for h in [f"chi-{chi}-{cluster}-0-0-0", f"chi-{chi}-{cluster}-1-0-0"]:
                clickhouse.query(
                    chi,
                    "CREATE TABLE IF NOT EXISTS test_local (a UInt32) Engine = Log",
                    host=h,
                )
                clickhouse.query(chi, "INSERT INTO test_local SELECT 1", host=h)

    trigger_event = threading.Event()

    with When("I create new shells"):
        shell_1 = get_shell()
        shell_2 = get_shell()
        shell_3 = get_shell()

    Check("run query until receive stop event", test=run_select_query, parallel=True)(
        host=service,
        user="test_009",
        password="test_009",
        query="select count() from cluster('{cluster}', system.one)",
        res1="2",
        res2="1",
        trigger_event=trigger_event,
        shell=shell_1
    )

    Check("Check that cluster definition does not change during restart", test=check_remote_servers, parallel=True)(
        chi=chi,
        shards=2,
        trigger_event=trigger_event,
        shell=shell_2
    )

    try:
        with When(f"upgrade operator to {version_to}"):
            util.install_operator_version(version_to, shell=shell_3)
            time.sleep(15)

            kubectl.wait_chi_status(chi, "Completed", shell=shell_3)
            kubectl.wait_objects(chi, {"statefulset": 2, "pod": 2, "service": 3}, shell=shell_3)

    finally:
        trigger_event.set()
        join()

    with Then("Check that table is here"):
        tables = clickhouse.query(chi, "SHOW TABLES")
        assert "test_local" in tables
        out = clickhouse.query(chi, "SELECT count() FROM test_local")
        assert out == "1"

    with Then("ClickHouse pods should not be restarted during upgrade"):
        new_start_time = kubectl.get_field("pod", f"chi-{chi}-{cluster}-0-0-0", ".status.startTime")
        if start_time != new_start_time:
            kubectl.launch(f"describe chi -n {self.context.test_namespace} {chi}")
            kubectl.launch(
                # In my env "pod/: prefix is already returned by $(kubectl get pods -o name -n {current().context.operator_namespace} | grep clickhouse-operator)
                # f"logs -n {current().context.operator_namespace} pod/$(kubectl get pods -o name -n {current().context.operator_namespace} | grep clickhouse-operator) -c clickhouse-operator"
                f"logs -n {current().context.operator_namespace} $(kubectl get pods -o name -n {current().context.operator_namespace} | grep clickhouse-operator) -c clickhouse-operator"
            )
            assert start_time == new_start_time, error(
                f"{start_time} != {new_start_time}, pod restarted after operator upgrade"
            )

    with Finally("I clean up"):
        with By("deleting chi"):
            kubectl.delete_chi(chi)


def wait_operator_restart(chi, wait_objects, shell=None):
    with When("Restart operator"):
        util.restart_operator(shell=shell)
        time.sleep(15)
        kubectl.wait_objects(chi, wait_objects, shell=shell)
        kubectl.wait_chi_status(chi, "Completed", shell=shell)


def check_operator_restart(chi, wait_objects, pod, shell=None):
    start_time = kubectl.get_field("pod", pod, ".status.startTime", shell=shell)
    with When("Restart operator"):
        util.restart_operator(shell=shell)
        time.sleep(15)
        print(f"wait objects")
        kubectl.wait_objects(chi, wait_objects, shell=shell)
        print(f"wait chi status")
        kubectl.wait_chi_status(chi, "Completed", shell=shell)
        new_start_time = kubectl.get_field("pod", pod, ".status.startTime", shell=shell)

        with Then("ClickHouse pods should not be restarted during operator's restart"):
            print(f"pod start_time old: {start_time}")
            print(f"pod start_time new: {new_start_time}")
            assert start_time == new_start_time


@TestCheck
def test_operator_restart(self, manifest, service, version=None):
    if version is None:
        version = current().context.operator_version
    with Given(f"clickhouse-operator {version}"):
        util.set_operator_version(version)
        chi = yaml_manifest.get_chi_name(util.get_full_path(manifest))
        cluster = chi

        kubectl.create_and_check(
            manifest=manifest,
            check={
                "object_counts": {
                    "statefulset": 2,
                    "pod": 2,
                    "service": 3,
                },
                "do_not_delete": 1,
            },
        )

    with Then("Create tables"):
        for h in [f"chi-{chi}-{cluster}-0-0-0", f"chi-{chi}-{cluster}-1-0-0"]:
            clickhouse.query(
                chi,
                "CREATE TABLE IF NOT EXISTS test_local (a UInt32) Engine = Log",
                host=h,
            )
            clickhouse.query(
                chi,
                "CREATE TABLE IF NOT EXISTS test_dist as test_local Engine = Distributed('{cluster}', default, test_local, a)",
                host=h,
            )
    wait_for_cluster(chi, cluster, 2)

    trigger_event = threading.Event()

    with When("I create new shells"):
        shell_1 = get_shell()
        shell_2 = get_shell()
        shell_3 = get_shell()
        shell_4 = get_shell()

    Check("run query until receive stop event", test=run_select_query, parallel=True)(
        host=service,
        user="test_008",
        password="test_008",
        query="select count() from cluster('{cluster}', system.one)",
        res1="2",
        res2="1",
        trigger_event=trigger_event,
        shell=shell_1
    )

    Check("insert into distributed table until receive stop event", test=run_insert_query, parallel=True)(
        host=service,
        user="test_008",
        password="test_008",
        query="insert into test_dist select number from numbers(2)",
        trigger_event=trigger_event,
        shell=shell_2
    )

    Check("Check that cluster definition does not change during restart", test=check_remote_servers, parallel=True)(
        chi=chi,
        shards=2,
        trigger_event=trigger_event,
        shell=shell_3
    )

    check_operator_restart(
        chi=chi,
        wait_objects={
            "statefulset": 2,
            "pod": 2,
            "service": 3,
        },
        pod=f"chi-{chi}-{cluster}-0-0-0",
        shell=shell_4
    )
    trigger_event.set()
    join()

    with Then("Local tables should have exactly the same number of rows"):
        cnt0 = clickhouse.query(chi, "select count() from test_local", host=f'chi-{chi}-{cluster}-0-0-0')
        cnt1 = clickhouse.query(chi, "select count() from test_local", host=f'chi-{chi}-{cluster}-1-0-0')
        print(f"{cnt0} {cnt1}")
        assert cnt0 == cnt1 and cnt0 != "0"

    with Finally("I clean up"):
        with By("deleting chi"):
            kubectl.delete_chi(chi)


def get_replicas_from_remote_servers(chi, cluster):
    if cluster == "":
        cluster = chi
    remote_servers = kubectl.get("configmap", f"chi-{chi}-common-configd")["data"]["chop-generated-remote_servers.xml"]

    chi_start = remote_servers.find(f"<{cluster}>")
    chi_end = remote_servers.find(f"</{cluster}>")
    if chi_start < 0:
        print(f"unable to find '<{cluster}>' in:")
        print(remote_servers)
        with Then(f"Remote servers should contain {cluster} cluster"):
            assert chi_start >= 0

    chi_cluster = remote_servers[chi_start:chi_end]
    # print(chi_cluster)
    chi_shards = chi_cluster.count("<shard>")
    chi_replicas = chi_cluster.count("<replica>")

    return chi_replicas / chi_shards


@TestCheck
def check_remote_servers(self, chi, shards, trigger_event, shell=None, cluster=""):
    """Check cluster definition in configmap until signal is received"""
    if cluster == "":
        cluster = chi

    ok_runs = 0
    while not trigger_event.is_set():
        chi_shards = get_shards_from_remote_servers(chi, cluster, shell=shell)

        if chi_shards != shards:
            with Then(f"Number of shards in {cluster} cluster should be {shards} got {chi_shards} instead"):
                assert chi_shards == shards
        ok_runs += 1
        time.sleep(1)

    with By(f"remote_servers were always correct {ok_runs} times"):
        assert ok_runs > 0


@TestScenario
@Name("test_008_1. Test operator restart")
@Requirements(RQ_SRS_026_ClickHouseOperator_Managing_RestartingOperator("1.0"))
def test_008_1(self):
    create_shell_namespace_clickhouse_template()

    with Check("Test simple chi for operator restart"):
        test_operator_restart(
            manifest="manifests/chi/test-008-operator-restart-1.yaml",
            service="clickhouse-test-008-1",
        )

    with Finally("I clean up"):
        with By("deleting test namespace"):
            delete_test_namespace()


@TestScenario
@Name("test_008_2. Test operator restart")
def test_008_2(self):
    create_shell_namespace_clickhouse_template()

    with Check("Test advanced chi for operator restart"):
        test_operator_restart(
            manifest="manifests/chi/test-008-operator-restart-2.yaml",
            service="service-test-008-2",
        )

    with Finally("I clean up"):
        with By("deleting test namespace"):
            delete_test_namespace()


@TestScenario
@Name("test_008_3. Test operator restart in the middle of reconcile")
def test_008_3(self):
    create_shell_namespace_clickhouse_template()

    manifest = "manifests/chi/test-008-operator-restart-3-1.yaml"
    manifest_2 = "manifests/chi/test-008-operator-restart-3-2.yaml"
    chi = yaml_manifest.get_chi_name(util.get_full_path(manifest))
    cluster = chi

    util.require_keeper(keeper_type=self.context.keeper_type)

    full_cluster = {"statefulset": 4, "pod": 4, "service": 5}

    with Given("4-node CHI creation started"):
        with Then("Wait for a half of the cluster to start"):
            kubectl.create_and_check(
                manifest,
                check={
                    "apply_templates": {
                        "manifests/chit/tpl-persistent-volume-100Mi.yaml",
                    },
                    "pod_count": 2,
                    "do_not_delete": 1,
                    "chi_status": "InProgress",
                },
            )
        with When("Restart operator"):
            util.restart_operator()
            with Then("Cluster creation should continue after a restart"):
                # Fail faster
                kubectl.wait_object(
                    "pod",
                    "",
                    label=f"-l clickhouse.altinity.com/chi={chi}",
                    count=3,
                )
                kubectl.wait_objects(chi, full_cluster)
                kubectl.wait_chi_status(chi, "Completed")

    with Then("Upgrade ClickHouse version to run a reconcile"):
        kubectl.create_and_check(manifest_2, check={"do_not_delete": 1, "chi_status": "InProgress"})

    trigger_event = threading.Event()

    with When("I create new shells"):
        shell_1 = get_shell()
        shell_2 = get_shell()

    Check("Check that cluster definition does not change during restart", test=check_remote_servers, parallel=True)(
        chi=chi,
        shards=2,
        trigger_event=trigger_event,
        shell=shell_1
    )
    # Just wait for restart operator. After restart it will update cluster with new ClickHouse version
    wait_operator_restart(
        chi=chi,
        wait_objects={"statefulset": 4, "pod": 4, "service": 5},
        shell=shell_2
    )
    trigger_event.set()
    join()

    with Finally("I clean up"):
        with By("deleting test namespace"):
            delete_test_namespace()


@TestScenario
@Name("test_009_1. Test operator upgrade")
@Requirements(RQ_SRS_026_ClickHouseOperator_Managing_UpgradingOperator("1.0"))
@Tags("NO_PARALLEL")
def test_009_1(self, version_from="0.23.3", version_to=None):
    if version_to is None:
        version_to = self.context.operator_version

    create_shell_namespace_clickhouse_template()

    with Check("Test simple chi for operator upgrade"):
        test_operator_upgrade(
            manifest="manifests/chi/test-009-operator-upgrade-1.yaml",
            service="clickhouse-test-009-1",
            version_from=version_from,
            version_to=version_to,
        )

    with Finally("I clean up"):
        with By("deleting test namespace"):
            delete_test_namespace()


@TestScenario
@Name("test_009_2. Test operator upgrade")
@Tags("NO_PARALLEL")
def test_009_2(self, version_from="0.23.3", version_to=None):
    if version_to is None:
        version_to = self.context.operator_version

    create_shell_namespace_clickhouse_template()

    with Check("Test advanced chi for operator upgrade"):
        test_operator_upgrade(
            manifest="manifests/chi/test-009-operator-upgrade-2.yaml",
            service="service-test-009-2",
            version_from=version_from,
            version_to=version_to,
        )

    with Finally("I clean up"):
        with By("deleting test namespace"):
            delete_test_namespace()


@TestScenario
@Name("test_010. Test zookeeper initialization")
@Requirements(RQ_SRS_026_ClickHouseOperator_CustomResource_Spec_Configuration_ZooKeeper("1.0"))
def test_010(self):
    create_shell_namespace_clickhouse_template()

    util.set_operator_version(current().context.operator_version)
    util.require_keeper(keeper_type=self.context.keeper_type)

    kubectl.create_and_check(
        manifest="manifests/chi/test-010-zkroot.yaml",
        check={
            "apply_templates": {
                current().context.clickhouse_template,
            },
            "pod_count": 1,
            "do_not_delete": 1,
        },
    )
    time.sleep(10)
    with And("ClickHouse should complain regarding zookeeper path"):
        out = clickhouse.query_with_error("test-010-zkroot", "select * from system.zookeeper where path = '/'")
        assert "DB::Exception" in out, error()

    delete_test_namespace()


def get_user_xml_from_configmap(chi, user):
    users_xml = kubectl.get("configmap", f"chi-{chi}-common-usersd")["data"]["chop-generated-users.xml"]
    root_node = etree.fromstring(users_xml)
    return root_node.find(f"users/{user}")


@TestScenario
@Name("test_011_1. Test user security and network isolation")
@Requirements(RQ_SRS_026_ClickHouseOperator_DefaultUsers("1.0"))
def test_011_1(self):
    create_shell_namespace_clickhouse_template()

    with Given("test-011-secured-cluster-1.yaml and test-011-insecured-cluster.yaml"):

        # Create clusters in parallel to speed it up
        kubectl.create_and_check(
            manifest="manifests/chi/test-011-secured-cluster-1.yaml",
            check={
                "apply_templates": {
                    current().context.clickhouse_template,
                },
                "chi_status": "InProgress",
                "do_not_delete": 1,
            },
        )

        kubectl.create_and_check(
            manifest="manifests/chi/test-011-insecured-cluster.yaml",
            check={
                "apply_templates": {
                    current().context.clickhouse_template,
                },
                "chi_status": "InProgress",
                "do_not_delete": 1,
            },
        )

        kubectl.wait_chi_status("test-011-secured-cluster", "Completed")
        kubectl.wait_chi_status("test-011-insecured-cluster", "Completed")

        # Tests default user security
        def test_default_user():
            with Then("Default user should have 5 allowed ips"):
                ips = get_user_xml_from_configmap("test-011-secured-cluster", "default").findall("networks/ip")
                ips_l = []
                for ip in ips:
                    ips_l.append(ip.text)
                # Expected output: ['::1', '127.0.0.1', '127.0.0.2', <pod1 ip>, <pod2 ip>]
                print(f"default user's IPs: {ips_l}")
                assert len(ips) == 5

            clickhouse.query("test-011-secured-cluster", "SYSTEM RELOAD CONFIG")
            with And("Connection to localhost should succeed with default user"):
                out = clickhouse.query_with_error(
                    "test-011-secured-cluster",
                    "select 'OK'",
                )
                assert out == "OK"

            with And("Connection from secured to secured host should succeed"):
                out = clickhouse.query_with_error(
                    "test-011-secured-cluster",
                    "select 'OK'",
                    host="chi-test-011-secured-cluster-default-1-0",
                )
                assert out == "OK"

            with And("Connection from insecured to secured host should fail for default user"):
                out = clickhouse.query_with_error(
                    "test-011-insecured-cluster",
                    "select 'OK'",
                    host="chi-test-011-secured-cluster-default-1-0",
                )
                assert out != "OK"

        test_default_user()

        with When("Remove host_regexp for default user"):
            kubectl.create_and_check(
                manifest="manifests/chi/test-011-secured-cluster-2.yaml",
                check={
                    "do_not_delete": 1,
                },
            )

            with Then("Make sure host_regexp is disabled"):
                regexp = (
                    get_user_xml_from_configmap("test-011-secured-cluster", "default").find("networks/host_regexp").text
                )
                print(f"users.xml: {regexp}")
                assert regexp == "disabled"

                print(f"Give ClickHouse time to recongize the config change")
                time.sleep(30)

            test_default_user()

        with And("Connection from insecured to secured host should fail for user 'user1' with no password"):
            out = clickhouse.query_with_error(
                "test-011-insecured-cluster",
                "select 'OK'",
                host="chi-test-011-secured-cluster-default-1-0",
                user="user1",
            )
            assert "Password" in out or "password" in out

        with And("Connection from insecured to secured host should work for user 'user1' with password"):
            out = clickhouse.query_with_error(
                "test-011-insecured-cluster",
                "select 'OK'",
                host="chi-test-011-secured-cluster-default-1-0",
                user="user1",
                pwd="topsecret",
            )
            assert out == "OK"

        with And("Password should be encrypted"):
            cfm = kubectl.get("configmap", "chi-test-011-secured-cluster-common-usersd")
            users_xml = cfm["data"]["chop-generated-users.xml"]
            assert "<password>" not in users_xml
            assert "<password_sha256_hex>" in users_xml

        with And("User 'user2' with no password should get default automatically"):
            out = clickhouse.query_with_error(
                "test-011-secured-cluster",
                "select 'OK'",
                user="user2",
                pwd="default",
            )
            assert out == "OK"

        with And("User 'user3' with both plain and sha256 password should get the latter one"):
            out = clickhouse.query_with_error(
                "test-011-secured-cluster",
                "select 'OK'",
                user="user3",
                pwd="clickhouse_operator_password",
            )
            assert out == "OK"

        with And("User 'restricted' with row-level security should have it applied"):
            out = clickhouse.query_with_error(
                "test-011-secured-cluster",
                "select * from system.numbers limit 1",
                user="restricted",
                pwd="secret",
            )
            assert out == "1000"

        with And("User 'default' with NO access management enabled CAN NOT run SHOW USERS"):
            out = clickhouse.query_with_error(
                "test-011-secured-cluster",
                "SHOW USERS",
            )
            assert "ACCESS_DENIED" in out

        with And("User 'user4' with access management enabled CAN run SHOW USERS"):
            out = clickhouse.query(
                "test-011-secured-cluster",
                "SHOW USERS",
                user="user4",
                pwd="secret",
            )
            assert "ACCESS_DENIED" not in out

        with And("User 'clickhouse_operator' can login with custom password"):
            out = clickhouse.query_with_error(
                "test-011-secured-cluster",
                "select 'OK'",
                user="clickhouse_operator",
                pwd="operator_secret",
            )
            assert out != "OK"

    with Finally("I clean up"):
        with By("deleting test namespace"):
            delete_test_namespace()

@TestScenario
@Name("test_011_2. Test default user security")
@Requirements(RQ_SRS_026_ClickHouseOperator_DefaultUsers("1.0"))
def test_011_2(self):
    create_shell_namespace_clickhouse_template()

    with Given("test-011-secured-default-1.yaml with password_sha256_hex for default user"):
        kubectl.create_and_check(
            manifest="manifests/chi/test-011-secured-default-1.yaml",
            check={
                "pod_count": 1,
                "do_not_delete": 1,
            },
        )

        with Then("Default user plain password should be removed"):
            chi = kubectl.get("chi", "test-011-secured-default")
            assert "default/password" in chi["status"]["normalizedCompleted"]["spec"]["configuration"]["users"]
            assert chi["status"]["normalizedCompleted"]["spec"]["configuration"]["users"]["default/password"] == ""

            cfm = kubectl.get("configmap", "chi-test-011-secured-default-common-usersd")
            assert '<password remove="1"></password>' in cfm["data"]["chop-generated-users.xml"]

        with And("Connection to localhost should succeed with default user"):
            out = clickhouse.query_with_error(
                "test-011-secured-default",
                "select 'OK'",
                pwd="clickhouse_operator_password",
            )
            assert out == "OK"

        with When("Default user password is removed"):
            kubectl.create_and_check(
                manifest="manifests/chi/test-011-secured-default-2.yaml",
                check={
                    "do_not_delete": 1,
                },
            )

            with Then("Wait until configuration is reloaded by ClickHouse"):
                time.sleep(60)

            with Then("Connection to localhost should succeed with default user and no password"):
                out = clickhouse.query_with_error("test-011-secured-default", "select 'OK'")
                assert out == "OK"

    with Finally("I clean up"):
        with By("deleting test namespace"):
            delete_test_namespace()


@TestScenario
@Name("test_011_3. Test k8s secrets usage")
@Requirements(RQ_SRS_026_ClickHouseOperator_Secrets("1.0"))
def test_011_3(self):
    create_shell_namespace_clickhouse_template()

    chi = "test-011-secrets"

    with Given("test-011-secrets.yaml with secret storage"):
        kubectl.apply(
            util.get_full_path("manifests/secret/test-011-secret.yaml"),
        )

        kubectl.create_and_check(
            manifest="manifests/chi/test-011-secrets.yaml",
            check={
                "pod_count": 1,
                "do_not_delete": 1,
            },
        )

        with Then("Connection to localhost should succeed with user1/k8s_secret_password"):
            out = clickhouse.query_with_error(chi, "select 'OK'", user="user1", pwd="pwduser1")
            assert out == "OK"

        with And("Connection to localhost should succeed with user2/k8s_secret_password_sha256_hex"):
            out = clickhouse.query_with_error(chi, "select 'OK'", user="user2", pwd="pwduser2")
            assert out == "OK"

        with And("Connection to localhost should succeed with user3/k8s_secret_password_double_sha1_hex"):
            out = clickhouse.query_with_error(chi, "select 'OK'", user="user3", pwd="pwduser3")
            assert out == "OK"

        with And("Connection to localhost should succeed with user4/k8s_secret_env_password"):
            out = clickhouse.query_with_error(chi, "select 'OK'", user="user4", pwd="pwduser4")
            assert out == "OK"

        with And("Connection to localhost should succeed with user5/password defined in valueFrom/secretKeyRef"):
           out = clickhouse.query_with_error(chi, "select 'OK'", user="user5", pwd="pwduser5")
           assert out == "OK"

        with And("Settings should be securely populated from a secret"):
            pod = kubectl.get_pod_spec(chi)
            envs = pod["containers"][0]["env"]
            user5_password_env = ""
            sasl_username_env = ""
            sasl_password_env = ""
            for e in envs:
                if e["valueFrom"]["secretKeyRef"]["key"] == "KAFKA_SASL_USERNAME":
                     sasl_username_env = e["name"]
                if e["valueFrom"]["secretKeyRef"]["key"] == "KAFKA_SASL_PASSWORD":
                     sasl_password_env = e["name"]
                if e["valueFrom"]["secretKeyRef"]["key"] == "pwduser5":
                     user5_password_env = e["name"]

            with By("Secrets are properly propagated to env variables"):
                print(f"Found env variables: {sasl_username_env} {sasl_password_env} {user5_password_env}")
                assert sasl_username_env != ""
                assert sasl_password_env != ""
                assert user5_password_env != ""

            with By("Secrets are properly referenced from settings.xml"):
                cfm = kubectl.get("configmap", f"chi-{chi}-common-configd")
                settings_xml = cfm["data"]["chop-generated-settings.xml"]
                assert f"sasl_username from_env=\"{sasl_username_env}\"" in settings_xml
                assert f"sasl_password from_env=\"{sasl_password_env}\"" in settings_xml

            with By("Secrets are properly referenced from users.xml"):
                cfm = kubectl.get("configmap", f"chi-{chi}-common-usersd")
                users_xml = cfm["data"]["chop-generated-users.xml"]
                env_matches = [from_env.strip() for from_env in users_xml.splitlines() if "from_env" in from_env]
                print(f"Found env substitutions: {env_matches}")
                time.sleep(5)
                assert f"password from_env=\"{user5_password_env}\"" in users_xml

        kubectl.delete_chi(chi)
        kubectl.launch(
            "delete secret test-011-secret",
            ns=self.context.test_namespace,
            timeout=600,
            ok_to_fail=True,
        )

    with Finally("I clean up"):
        with By("deleting test namespace"):
            delete_test_namespace()


@TestScenario
@Name("test_012. Test service templates")
@Requirements(
    RQ_SRS_026_ClickHouseOperator_ServiceTemplates("1.0"),
    RQ_SRS_026_ClickHouseOperator_ServiceTemplates_NameGeneration("1.0"),
    RQ_SRS_026_ClickHouseOperator_ServiceTemplates_LoadBalancer("1.0"),
    RQ_SRS_026_ClickHouseOperator_ServiceTemplates_Annotations("1.0"),
)
def test_012(self):
    create_shell_namespace_clickhouse_template()

    kubectl.create_and_check(
        manifest="manifests/chi/test-012-service-template.yaml",
        check={
            "object_counts": {
                "statefulset": 2,
                "pod": 2,
                "service": 4,
            },
            "do_not_delete": 1,
        },
    )
    with Then("There should be a service for chi"):
        kubectl.check_service("service-test-012", "LoadBalancer")
    with And("There should be a service for shard 0"):
        kubectl.check_service("service-test-012-0-0", "ClusterIP")
    with And("There should be a service for shard 1"):
        kubectl.check_service("service-test-012-1-0", "ClusterIP")
    with And("There should be a service for default cluster"):
        kubectl.check_service("service-default", "ClusterIP")

    node_port = kubectl.get("service", "service-test-012")["spec"]["ports"][0]["nodePort"]
    service_test_012_created = kubectl.get_field("service", "service-test-012", ".metadata.creationTimestamp")
    service_default_created = kubectl.get_field("service", "service-default", ".metadata.creationTimestamp")


    with Then("Update chi"):
        kubectl.create_and_check(
            manifest="manifests/chi/test-012-service-template-2.yaml",
            check={
                "object_counts": {
                    "statefulset": 1,
                    "pod": 1,
                    "service": 3,
                },
                "do_not_delete": 1,
            },
        )

        with And("NodePort should not change"):
            new_node_port = kubectl.get("service", "service-test-012")["spec"]["ports"][0]["nodePort"]
            assert (
                new_node_port == node_port
            ), f"LoadBalancer.spec.ports[0].nodePort changed from {node_port} to {new_node_port}"

        with And("Service for default cluster should change to LoadBalancer"):
            kubectl.check_service("service-default", "LoadBalancer")

        with And("Service should not be re-created if type has not been changed"):
            assert service_test_012_created == kubectl.get_field("service", "service-test-012", ".metadata.creationTimestamp")

        with And("Service should be re-created if type has been changed"):
            assert service_default_created != kubectl.get_field("service", "service-default", ".metadata.creationTimestamp")

    with Finally("I clean up"):
        with By("deleting test namespace"):
            delete_test_namespace()


@TestScenario
@Requirements(
    RQ_SRS_026_ClickHouseOperator_Managing_ClusterScaling_AddingShards("1.0"),
    RQ_SRS_026_ClickHouseOperator_Managing_ClusterScaling_SchemaPropagation("1.0"),
)
@Name("test_013_1. Automatic schema propagation for shards")
def test_013_1(self):
    """Check clickhouse operator supports automatic schema propagation for shards."""
    create_shell_namespace_clickhouse_template()

    cluster = "simple"
    manifest = f"manifests/chi/test-013-1-1-schema-propagation.yaml"
    chi = yaml_manifest.get_chi_name(util.get_full_path(manifest))
    n_shards = 2

    util.require_keeper(keeper_type=self.context.keeper_type)

    with When("chi with 1 shard exists"):
        kubectl.create_and_check(
            manifest=manifest,
            check={
                "apply_templates": {
                    current().context.clickhouse_template,
                    "manifests/chit/tpl-persistent-volume-100Mi.yaml",
                },
                "pod_count": 1,
                "pdb": {"simple": 1},
                "do_not_delete": 1,
            },
        )

    create_table_queries = [
        "CREATE TABLE mergetree_table (d DATE, a String, b UInt8, x String, y Int8) ENGINE = "
        "MergeTree() PARTITION BY y ORDER BY d",
        "CREATE TABLE replacing_mergetree_table (d DATE, a String, b UInt8, x String, y Int8) ENGINE = "
        "ReplacingMergeTree() PARTITION BY y ORDER BY d",
        "CREATE TABLE summing_mergetree_table (d DATE, a String, b UInt8, x String, y Int8) ENGINE = "
        "SummingMergeTree() PARTITION BY y ORDER BY d",
        "CREATE TABLE aggregating_mergetree_table (d DATE, a String, b UInt8, x String, y Int8) ENGINE = "
        "AggregatingMergeTree() PARTITION BY y ORDER BY d",
        "CREATE TABLE collapsing_mergetree_table (d DATE, a String, b UInt8, x String, y Int8, Sign Int8) "
        "ENGINE = CollapsingMergeTree(Sign) PARTITION BY y ORDER BY d",
        "CREATE TABLE versionedcollapsing_mergetree_table (d Date, a String, b UInt8, x String, y Int8, version UInt64,"
        "sign Int8 DEFAULT 1) ENGINE = VersionedCollapsingMergeTree(sign, version) PARTITION BY y ORDER BY d",
        "CREATE TABLE replicated_table (d DATE, a String, b UInt8, x String, y Int8) ENGINE = "
        "ReplicatedMergeTree('/clickhouse/{cluster}/tables/{database}/replicated_table', "
        "'{replica}') PARTITION BY y ORDER BY d",
        "CREATE TABLE replicated_replacing_table (d DATE, a String, b UInt8, x String, y Int8) ENGINE = "
        "ReplicatedReplacingMergeTree ('/clickhouse/{cluster}/tables/{database}/replicated_replacing_table', "
        "'{replica}') PARTITION BY y ORDER BY d",
        "CREATE TABLE replicated_summing_table (d DATE, a String, b UInt8, x String, y Int8) ENGINE = "
        "ReplicatedSummingMergeTree('/clickhouse/{cluster}/tables/{database}/replicated_summing_table', "
        "'{replica}') PARTITION BY y ORDER BY d",
        "CREATE TABLE replicated_aggregating_table (d DATE, a String, b UInt8, x String, y Int8) ENGINE ="
        "ReplicatedAggregatingMergeTree('/clickhouse/{cluster}/tables/{database}/replicated_aggregating_table',"
        "'{replica}') PARTITION BY y ORDER BY d",
        "CREATE TABLE replicated_collapsing_table ON CLUSTER 'simple' (d DATE, a String, b UInt8, x String, y Int8, Sign Int8) "
        "ENGINE = ReplicatedCollapsingMergeTree(Sign) PARTITION BY y ORDER BY d",
        "CREATE TABLE replicated_versionedcollapsing_table ON CLUSTER 'simple' (d Date, a String, b UInt8, x String, y Int8, version UInt64,"
        " sign Int8 DEFAULT 1) ENGINE = ReplicatedVersionedCollapsingMergeTree(sign, version) PARTITION "
        "BY y ORDER BY d",
        "CREATE TABLE table_for_dict ( key_column UInt64, third_column String ) "
        "ENGINE = MergeTree() ORDER BY key_column",
        "CREATE DICTIONARY ndict ON CLUSTER 'simple' ( key_column UInt64 DEFAULT 0, "
        "third_column String DEFAULT 'qqq' ) PRIMARY KEY key_column "
        "SOURCE(CLICKHOUSE(HOST 'localhost' PORT 9000 USER 'default' TABLE 'table_for_dict' "
        "PASSWORD '' DB 'default')) LIFETIME(MIN 1 MAX 10) LAYOUT(HASHED())",
        "CREATE TABLE table_for_distributed (d Date, a String, b UInt8 DEFAULT 1, x String, "
        "y Int8 ) ENGINE = SummingMergeTree PARTITION BY y ORDER BY d SETTINGS index_granularity = 8192",
        "CREATE TABLE IF NOT EXISTS distr_test ON CLUSTER 'simple' (d Date, a String, b UInt8) "
        "ENGINE = Distributed('simple', default, table_for_distributed, rand())",
        "CREATE TABLE table_for_kafka (readings_id Int32 Codec(DoubleDelta, LZ4), "
        "time DateTime Codec(DoubleDelta, LZ4), date ALIAS toDate(time), temperature Decimal(5,2) "
        "Codec(T64, LZ4) ) Engine = MergeTree PARTITION BY toYYYYMM(time) ORDER BY (readings_id, time)",
        "CREATE TABLE kafka_readings_queue (readings_id Int32, time DateTime, "
        "temperature Decimal(5,2) ) ENGINE = Kafka SETTINGS "
        "kafka_broker_list = 'kafka-headless.kafka:9092', kafka_topic_list = 'table_for_kafka', "
        "kafka_group_name = 'readings_consumer_group1', kafka_format = 'CSV', "
        "kafka_max_block_size = 1048576",
        "CREATE TABLE table_for_view (date Date, id Int8, name String, value Int64) "
        "ENGINE = MergeTree() Order by date",
        "CREATE VIEW test_view AS SELECT * FROM table_for_view",
        "CREATE TABLE table_for_materialized_view (when DateTime, userid UInt32, bytes Float32) "
        "ENGINE = MergeTree PARTITION BY toYYYYMM(when) ORDER BY (userid, when)",
        "CREATE MATERIALIZED VIEW materialized_view ENGINE = SummingMergeTree "
        "PARTITION BY toYYYYMM(day) ORDER BY (userid, day) "
        "POPULATE AS SELECT toStartOfDay(when) AS day, userid, count() as downloads, "
        "sum(bytes) AS bytes FROM table_for_materialized_view GROUP BY userid, day",
        "CREATE TABLE table_for_live_vew (d DATE, a String, b UInt8, x String, y Int8) ENGINE = "
        "ReplicatedMergeTree('/clickhouse/{cluster}/tables/{shard}/default/table_for_live_vew', "
        "'{replica}') PARTITION BY y ORDER BY d",
        "CREATE LIVE VIEW test_live_view AS SELECT * FROM table_for_live_vew",
        "CREATE TABLE table_for_window_view on cluster 'simple' (id UInt64, timestamp DateTime) ENGINE = ReplicatedMergeTree() order by id",
        "CREATE WINDOW VIEW wv ENGINE = Log() as select count(id), tumbleStart(w_id) as window_start from table_for_window_view "
        "group by tumble(timestamp, INTERVAL '10' SECOND) as w_id",
        "CREATE TABLE tinylog_table (id UInt64, value1 UInt8, value2 UInt16, value3 UInt32, value4 UInt64) ENGINE=TinyLog",
        "CREATE TABLE log_table (id UInt64, value1 Nullable(UInt64), value2 Nullable(UInt64), value3 Nullable(UInt64)) ENGINE=Log",
        "CREATE TABLE stripelog_table (timestamp DateTime, message_type String, message String ) ENGINE = StripeLog",
        "CREATE TABLE null_table (a String, b Int8, x UInt8) ENGINE = Null",
        "CREATE TABLE merge_table (id Int32) Engine = Merge(default, '_*')",
        "CREATE TABLE set_table (userid UInt64) ENGINE = Set",
        "CREATE TABLE left_join_table (x UInt32, s String) engine = Join(ALL, LEFT, x)",
        "CREATE TABLE url_table (word String, value UInt64) ENGINE=URL('http://127.0.0.1:12345/', CSV)",
        "CREATE TABLE memory_table (a Int64, b Nullable(Int64), c String) engine = Memory",
        "CREATE TABLE table_for_buffer (EventDate Date, UTCEventTime DateTime, MoscowEventDate Date "
        "DEFAULT toDate(UTCEventTime)) ENGINE = MergeTree() Order by EventDate",
        "CREATE TABLE buffer_table AS table_for_buffer ENGINE = Buffer('default', "
        "'table_for_buffer', 16, 10, 100, 10000, 1000000, 10000000, 100000000)",
        "CREATE TABLE generate_random_table (name String, value UInt32) ENGINE = GenerateRandom(1, 5, 3)",
        "CREATE TABLE file_engine_table (name String, value UInt32) ENGINE = File(TabSeparated)",
        "CREATE TABLE odbc (BannerID UInt64, CompaignID UInt64) ENGINE = "
        "ODBC('DSN=pgconn;Database=postgres', somedb, bannerdict)",
        "CREATE TABLE jdbc_table (Str String) ENGINE = JDBC('{}', 'default', 'ExternalTable')",
        "CREATE TABLE mysql_table (float_nullable Nullable(Float32), int_id Int32 ) "
        "ENGINE = MySQL('localhost:3306', 'vs_db', 'vs_table', 'vs_user', 'vs_pass')",
        "CREATE TABLE mongodb_table ( key UInt64, data String ) ENGINE = "
        "MongoDB('mongo1:27017', 'vs_db', 'vs_collection', 'testuser', 'clickhouse_password')",
        "CREATE TABLE hdfs_table (name String, value UInt32) ENGINE = " "HDFS('hdfs://hdfs1:9000/some_file', 'TSV')",
        "CREATE TABLE s3_engine_table (name String, value UInt32)ENGINE = S3("
        "'https://storage.test.net/my-test1/test-data.csv.gz', 'CSV', 'gzip')",
        "CREATE TABLE embeddedrocksdb_table (key UInt64, value String) Engine = EmbeddedRocksDB " "PRIMARY KEY(key)",
        "CREATE TABLE postgresql_table (float_nullable Nullable(Float32), str String,"
        " int_id Int32 ) ENGINE = PostgreSQL('localhost:5432', 'public_db', 'test_table', "
        "'postges_user', 'postgres_password')",
        "CREATE TABLE externaldistributed_table (id UInt32, name String, age UInt32, money UInt32) ENGINE = "
        "ExternalDistributed('PostgreSQL', 'localhost:5432', 'clickhouse', "
        "'test_replicas', 'postgres', 'mysecretpassword')",

        # "CREATE TABLE materialized_postgresql_table (key UInt64, value UInt64) ENGINE = "
        # "MaterializedPostgreSQL('localhost:5433', 'postgres_database', 'postgresql_replica', "
        # "'postgres_user', 'postgres_password')PRIMARY KEY key",
        # "CREATE TABLE rabbitmq_table (key UInt64, value UInt64 ) ENGINE = RabbitMQ SETTINGS "
        # "rabbitmq_host_port = 'localhost:5672', rabbitmq_exchange_name = 'exchange1', "
        # "rabbitmq_exchange_type = 'headers', rabbitmq_routing_key_list = 'format=logs,type=report,"
        # "year=2020', rabbitmq_format = 'JSONEachRow', rabbitmq_num_consumers = 5",
    ]

    with And("I create tables with every engine"):
        for query in create_table_queries:
            clickhouse.query(chi, query)

    start_time = kubectl.get_field("pod", f"chi-{chi}-{cluster}-0-0-0", ".status.startTime")
    with When("I add 1 more shard"):
        kubectl.create_and_check(
            manifest="manifests/chi/test-013-1-2-schema-propagation.yaml",
            check={
                "apply_templates": {
                    current().context.clickhouse_template,
                },
                "pod_count": 2,
                "pdb": {"simple": 1},
                "do_not_delete": 1,
            },
        )

    with Then("Unaffected pod should not be restarted"):
        new_start_time = kubectl.get_field("pod", f"chi-{chi}-{cluster}-0-0-0", ".status.startTime")
        assert start_time == new_start_time

    with Then("remote_servers.xml should contain 2 shards"):
        assert get_shards_from_remote_servers(chi, cluster) == 2

    table_names = clickhouse.query(chi, "SHOW TABLES", pod="chi-test-013-1-schema-propagation-simple-0-0-0").split()

    with Then("I check tables are propagated correctly 1"):
        for attempt in retries(timeout=60, delay=1):
            with attempt:
                for table_name in table_names:
                    if table_name[0] != ".":
                        expected_describe = clickhouse.query(
                            chi,
                            f"DESCRIBE {table_name}",
                            pod="chi-test-013-1-schema-propagation-simple-0-0-0",
                        )
                        actual_describe = clickhouse.query(
                            chi,
                            f"DESCRIBE {table_name}",
                            pod="chi-test-013-1-schema-propagation-simple-1-0-0",
                        )
                        assert expected_describe == actual_describe, error()

    with When("I delete second shard"):
        kubectl.create_and_check(
            manifest=manifest,
            check={
                "pod_count": 1,
                "pdb": {"simple": 1},
                "do_not_delete": 1,
            },
        )

    with Then("Unaffected pod should not be restarted"):
        new_start_time = kubectl.get_field("pod", f"chi-{chi}-{cluster}-0-0-0", ".status.startTime")
        assert start_time == new_start_time

    with Then("remote_servers.xml should contain 1 shard"):
        assert get_shards_from_remote_servers(chi, cluster) == 1

    with When("I add 1 more shard with DistributedTablesOnly schema policy"):
        kubectl.create_and_check(
            manifest="manifests/chi/test-013-1-3-schema-propagation.yaml",
            check={
                "pod_count": 2,
                "pdb": {"simple": 1},
                "do_not_delete": 1,
            },
        )

    tables_on_second_shard = clickhouse.query(
        chi, f"show tables", pod="chi-test-013-1-schema-propagation-simple-1-0-0"
    ).split()

    with Then("I check tables are propagated correctly 2"):
        for attempt in retries(timeout=60, delay=1):
            with attempt:
                assert len(tables_on_second_shard) == 2, error()
                assert ("distr_test" in tables_on_second_shard) and (
                    "table_for_distributed" in tables_on_second_shard
                ), error()
                for table_name in tables_on_second_shard:
                    expected_describe = clickhouse.query(
                        chi,
                        f"DESCRIBE {table_name}",
                        pod="chi-test-013-1-schema-propagation-simple-0-0-0",
                    )
                    actual_describe = clickhouse.query(
                        chi,
                        f"DESCRIBE {table_name}",
                        pod="chi-test-013-1-schema-propagation-simple-1-0-0",
                    )
                    assert expected_describe == actual_describe, error()

    with When("I delete second shard"):
        kubectl.create_and_check(
            manifest=manifest,
            check={
                "pod_count": 1,
                "pdb": {"simple": 1},
                "do_not_delete": 1,
            },
        )

    with When("I add 1 more shard with None schema policy"):
        kubectl.create_and_check(
            manifest="manifests/chi/test-013-1-4-schema-propagation.yaml",
            check={
                "pod_count": 2,
                "pdb": {"simple": 1},
                "do_not_delete": 1,
            },
        )

    with Then("I check tables are not propagated"):
        tables_on_second_shard = clickhouse.query(
            chi, f"show tables", pod="chi-test-013-1-schema-propagation-simple-1-0-0"
        ).split()
        assert len(tables_on_second_shard) == 0, error()

    with Finally("I clean up"):
        with By("deleting test namespace"):
            delete_test_namespace()


def get_shards_from_remote_servers(chi, cluster, shell=None):
    if cluster == "":
        cluster = chi
    remote_servers = kubectl.get("configmap", f"chi-{chi}-common-configd", shell=shell)["data"]["chop-generated-remote_servers.xml"]

    chi_start = remote_servers.find(f"<{cluster}>")
    chi_end = remote_servers.find(f"</{cluster}>")
    if chi_start < 0:
        print(f"unable to find '<{cluster}>' in:")
        print(remote_servers)
        with Then(f"Remote servers should contain {cluster} cluster"):
            assert chi_start >= 0

    chi_cluster = remote_servers[chi_start:chi_end]
    # print(chi_cluster)
    chi_shards = chi_cluster.count("<shard>")

    return chi_shards


def wait_for_cluster(chi, cluster, num_shards, num_replicas=0, pwd="", force_wait = False):
    with Given(f"Cluster {cluster} is properly configured"):
        if current().context.operator_version >= "0.24" and force_wait == False:
            print(f"operator ${current().context.operator_version} does not require extra wait, skipping check")
        else:
            with By(f"remote_servers have {num_shards} shards"):
                assert num_shards == get_shards_from_remote_servers(chi, cluster)
            with By(f"ClickHouse recognizes {num_shards} shards in the cluster"):
                for shard in range(num_shards):
                    shards = ""
                    for i in range(1, 10):
                        shards = clickhouse.query(
                            chi,
                            f"select uniq(shard_num) from system.clusters where cluster ='{cluster}'",
                            host=f"chi-{chi}-{cluster}-{shard}-0",
                            pwd=pwd,
                            with_error=True,
                        )
                        if shards == str(num_shards):
                            break
                        with Then("Not ready. Wait for " + str(i * 5) + " seconds"):
                            time.sleep(i * 5)
                    assert shards == str(num_shards)

        if num_replicas>0:
            with By(f"ClickHouse recognizes {num_replicas} replicas in the cluster"):
                for replica in range(num_replicas):
                    replicas = ""
                    for i in range(1, 10):
                        replicas = clickhouse.query(
                            chi,
                            f"select uniq(replica_num) from system.clusters where cluster ='{cluster}'",
                            host=f"chi-{chi}-{cluster}-0-{replica}",
                            pwd=pwd,
                            with_error=True,
                            )
                        if replicas == str(num_replicas):
                            break
                        with Then("Not ready. Wait for " + str(i * 5) + " seconds"):
                            time.sleep(i * 5)
                    assert replicas == str(num_replicas)

@TestScenario
@Name("test_014_0. Test that schema is correctly propagated on replicas")
@Requirements(
    RQ_SRS_026_ClickHouseOperator_CustomResource_Spec_Configuration_Clusters_Cluster_ZooKeeper("1.0"),
    RQ_SRS_026_ClickHouseOperator_CustomResource_Spec_Configuration_Clusters("1.0"),
)
def test_014_0(self):
    create_shell_namespace_clickhouse_template()

    util.require_keeper(keeper_type=self.context.keeper_type)

    manifest = "manifests/chi/test-014-0-replication-1.yaml"
    chi_name = yaml_manifest.get_chi_name(util.get_full_path(manifest))
    cluster = "default"
    shards = [0, 1]
    n_shards = len(shards)

    kubectl.create_and_check(
        manifest=manifest,
        check={
            "apply_templates": {
                current().context.clickhouse_template,
                "manifests/chit/tpl-persistent-volume-100Mi.yaml",
            },
            "object_counts": {
                "statefulset": 2,
                "pod": 2,
                "service": 3,
            },
            "pdb": {"default": 1},
            "do_not_delete": 1,
        },
        timeout=600,
    )

    start_time = kubectl.get_field("pod", f"chi-{chi_name}-{cluster}-0-0-0", ".status.startTime")

    schema_objects = [
        "test_local_014",
        "test_view_014",
        "test_mv_014",
        "test_lv_014",
        "test_buffer_014",
        "a_view_014",
        "test_local2_014",
        "test_local_uuid_014",
        "test_uuid_014",
        "test_mv2_014",
    ]
    replicated_tables = [
        "default.test_local_014",
        "test_atomic_014.test_local2_014",
        "test_atomic_014.test_local_uuid_014",
        "test_atomic_014.test_mv2_014",
    ]
    create_ddls = [
        "CREATE TABLE test_local_014 ON CLUSTER '{cluster}' (a Int8) Engine = ReplicatedMergeTree('/clickhouse/{cluster}/tables/{shard}/{database}/{table}', '{replica}') ORDER BY tuple()",
        "CREATE VIEW test_view_014 as SELECT * FROM test_local_014",
        "CREATE VIEW a_view_014 as SELECT * FROM test_view_014",
        "CREATE MATERIALIZED VIEW test_mv_014 Engine = Log as SELECT * from test_local_014",
        "CREATE LIVE VIEW test_lv_014 as SELECT * from test_local_014",
        "CREATE DICTIONARY test_dict_014 (a Int8, b Int8) PRIMARY KEY a SOURCE(CLICKHOUSE(host 'localhost' port 9000 table 'test_local_014' user 'default')) LAYOUT(FLAT()) LIFETIME(0)",
        "CREATE TABLE test_buffer_014(a Int8) Engine = Buffer(default, test_local_014, 16, 10, 100, 10000, 1000000, 10000000, 100000000)",
        "CREATE DATABASE test_atomic_014 ON CLUSTER '{cluster}' Engine = Atomic",
        "CREATE TABLE test_atomic_014.test_local2_014 ON CLUSTER '{cluster}' (a Int8) Engine = ReplicatedMergeTree('/clickhouse/{cluster}/tables/{shard}/{database}/{table}', '{replica}') ORDER BY tuple()",
        "CREATE TABLE test_atomic_014.test_local_uuid_014 ON CLUSTER '{cluster}' (a Int8) Engine = ReplicatedMergeTree('/clickhouse/{cluster}/tables/{shard}/{database}/{table}/{uuid}', '{replica}') ORDER BY tuple()",
        "CREATE TABLE test_atomic_014.test_uuid_014 ON CLUSTER '{cluster}' (a Int8) Engine = Distributed('{cluster}', test_atomic_014, test_local_uuid_014, rand())",
        "CREATE MATERIALIZED VIEW test_atomic_014.test_mv2_014 ON CLUSTER '{cluster}' Engine = ReplicatedMergeTree ORDER BY tuple() PARTITION BY tuple() as SELECT * from test_atomic_014.test_local2_014",
        "CREATE FUNCTION test_014 ON CLUSTER '{cluster}' AS (x, k, b) -> ((k * x) + b)",
    ]

    chi_version = clickhouse.query(chi_name, "select value from system.build_options where name='VERSION_INTEGER'")
    print(f"ClickHouse version is {chi_version}")
    if int(chi_version) > 23000000:
        print("Adding more schema objects")
        schema_objects = schema_objects + [
            "test_replicated_014"
        ]
        replicated_tables = replicated_tables + [
            "test_replicated_014.test_replicated_014"
        ]
        create_ddls = create_ddls + [
            "CREATE DATABASE test_s3_014 ON CLUSTER '{cluster}' Engine = S3('s3://aws-public-blockchain/v1.0/btc/', 'NOSIGN')",
            "CREATE DATABASE test_replicated_014 ON CLUSTER '{cluster}' Engine = Replicated('clickhouse/replicated/test_replicated_014', '{shard}', '{replica}')",
            "CREATE TABLE test_replicated_014.test_replicated_014 (a Int8) Engine = ReplicatedMergeTree ORDER BY tuple()",
        ]

    wait_for_cluster(chi_name, cluster, n_shards)

    with Then("Create schema objects"):
        for q in create_ddls:
            clickhouse.query(chi_name, q, host=f"chi-{chi_name}-{cluster}-0-0")

    with Given("Replicated tables are created on a first replica and data is inserted"):
        for table in replicated_tables:
            if table != "test_atomic_014.test_mv2_014":
                clickhouse.query(
                    chi_name,
                    f"INSERT INTO {table} values(0)",
                    host=f"chi-{chi_name}-{cluster}-0-0",
                )
                clickhouse.query(
                    chi_name,
                    f"INSERT INTO {table} values(1)",
                    host=f"chi-{chi_name}-{cluster}-1-0",
                )

    def check_schema_propagation(replicas):
        with Then("Schema objects should be migrated to the new replicas"):
            for replica in replicas:
                host = f"chi-{chi_name}-{cluster}-0-{replica}"
                print(f"Checking replica {host}")
                print("Checking tables and views")
                for obj in schema_objects:
                    print(f"Checking {obj}")
                    out = clickhouse.query(
                        chi_name,
                        f"SELECT count() FROM system.tables WHERE name = '{obj}'",
                        host=host,
                    )
                    assert out == "1"

                print("Checking dictionaries")
                out = clickhouse.query(
                    chi_name,
                    f"SELECT count() FROM system.dictionaries WHERE name = 'test_dict_014'",
                    host=host,
                )
                assert out == "1"

                print("Checking database engine")
                out = clickhouse.query(
                    chi_name,
                    f"SELECT engine FROM system.databases WHERE name = 'test_atomic_014'",
                    host=host,
                )
                assert out == "Atomic"

                if "test_s3_014" in create_ddls:
                    out = clickhouse.query(
                        chi_name,
                        f"SELECT engine FROM system.databases WHERE name = 'test_s3_014'",
                        host=host,
                        )
                    assert out == "S3"

                print("Checking functions")
                out = clickhouse.query(
                    chi_name,
                    f"SELECT count() FROM system.functions WHERE name = 'test_014'",
                    host=host,
                )
                assert out == "1"

        with And("Replicated table should have the data"):
            for replica in replicas:
                for shard in shards:
                    for table in replicated_tables:
                        print(f"Checking {table}")
                        out = clickhouse.query(
                            chi_name,
                            f"SELECT a FROM {table} where a = {shard}",
                            host=f"chi-{chi_name}-{cluster}-{shard}-{replica}",
                        )
                        assert out == f"{shard}"

    # replicas = [1]
    replicas = [1, 2]
    with When(f"Add {len(replicas)} more replicas"):
        manifest = f"manifests/chi/test-014-0-replication-{1+len(replicas)}.yaml"
        chi_name = yaml_manifest.get_chi_name(util.get_full_path(manifest))
        kubectl.create_and_check(
            manifest=manifest,
            check={
                "pod_count": 2 + 2 * len(replicas),
                "pdb": {"default": 1},
                "do_not_delete": 1,
            },
            timeout=600,
        )
        # Give some time for replication to catch up
        time.sleep(10)

        new_start_time = kubectl.get_field("pod", f"chi-{chi_name}-{cluster}-0-0-0", ".status.startTime")
        assert start_time == new_start_time

        check_schema_propagation(replicas)

    with When("Remove replicas"):
        manifest = "manifests/chi/test-014-0-replication-1.yaml"
        chi_name = yaml_manifest.get_chi_name(util.get_full_path(manifest))
        chi = yaml_manifest.get_manifest_data(util.get_full_path(manifest))
        kubectl.create_and_check(
            manifest=manifest,
            check={
                "pod_count": 2,
                "pdb": {"default": 1},
                "do_not_delete": 1,
            },
        )
        with Then("Replica is removed from remote_servers.xml as well"):
            assert get_replicas_from_remote_servers(chi_name, cluster) == 1

        new_start_time = kubectl.get_field("pod", f"chi-{chi_name}-{cluster}-0-0-0", ".status.startTime")
        assert start_time == new_start_time

        with Then("Replica needs to be removed from the Keeper as well"):
            for shard in shards:
                out = clickhouse.query(
                    chi_name,
                    f"SELECT max(total_replicas) FROM system.replicas",
                    host=f"chi-{chi_name}-{cluster}-{shard}-0",
                )
                assert out == "1"

    with When("Restart keeper pod"):
        with Then("Delete Zookeeper pod"):
            kubectl.launch(f"delete pod {self.context.keeper_type}-0")
            time.sleep(1)

        with Then(
            f"try insert into the table while {self.context.keeper_type} offline table should be in readonly mode"
        ):
            out = clickhouse.query_with_error(chi_name, "SET insert_keeper_max_retries=0; INSERT INTO test_local_014 VALUES(2)")
            assert "Table is in readonly mode" in out

        with Then(f"Wait for {self.context.keeper_type} pod to come back"):
            kubectl.wait_object("pod", f"{self.context.keeper_type}-0")
            kubectl.wait_pod_status(f"{self.context.keeper_type}-0", "Running")

        with Then(f"Wait for ClickHouse to reconnect to {self.context.keeper_type} and switch from read-write mode"):
            util.wait_clickhouse_no_readonly_replicas(chi)

        with Then("Table should be back to normal"):
            clickhouse.query(chi_name, "INSERT INTO test_local_014 VALUES(3)")

    with When("Add replica one more time"):
        manifest = "manifests/chi/test-014-0-replication-2.yaml"
        chi_name = yaml_manifest.get_chi_name(util.get_full_path(manifest))
        kubectl.create_and_check(
            manifest=manifest,
            check={
                "pod_count": 4,
                "pdb": {"default": 1},
                "do_not_delete": 1,
            },
            timeout=600,
        )
        # Give some time for replication to catch up
        time.sleep(10)
        check_schema_propagation([1])

    with When("Delete chi"):
        kubectl.delete_chi("test-014-replication")

        with Then(
            f"Tables should be deleted in {self.context.keeper_type}. We can test it re-creating the chi and checking {self.context.keeper_type} contents"
        ):
            manifest = "manifests/chi/test-014-0-replication-1.yaml"
            kubectl.create_and_check(
                manifest=manifest,
                check={
                    "pod_count": 2,
                    "pdb": {"default": 1},
                    "do_not_delete": 1,
                },
            )
            with Then("Tables are deleted in ZooKeeper"):
                out = clickhouse.query_with_error(
                    chi_name,
                    f"SELECT count() FROM system.zookeeper WHERE path ='/clickhouse/{chi_name}/tables/0/default'",
                )
                note(f"Found {out} replicated tables in {self.context.keeper_type}")
                assert "DB::Exception: No node" in out or out == "0"

    with Finally("I clean up"):
        with By("deleting test namespace"):
            delete_test_namespace()


@TestScenario
@Name("test_014_1. Test replication under different configuration scenarios")
def test_014_1(self):
    create_shell_namespace_clickhouse_template()

    util.require_keeper(keeper_type=self.context.keeper_type)

    manifest = "manifests/chi/test-014-1-replication-1.yaml"
    chi = yaml_manifest.get_chi_name(util.get_full_path(manifest))
    cluster = "default"

    kubectl.create_and_check(
        manifest=manifest,
        check={
            "apply_templates": {
                current().context.clickhouse_template,
                "manifests/chit/tpl-persistent-volume-100Mi.yaml",
            },
            "pod_count": 2,
            "do_not_delete": 1,
        },
        timeout=600,
    )

    create_table = "CREATE TABLE test_local_014_1 (a Int8, r UInt64) Engine = ReplicatedMergeTree('/clickhouse/{cluster}/tables/{database}/{table}', '{replica}') ORDER BY tuple()"
    table = "test_local_014_1"
    replicas = [0, 1]

    with Given("Create schema objects"):
        for replica in replicas:
            clickhouse.query(chi, create_table, host=f"chi-{chi}-{cluster}-0-{replica}")

    def check_data_is_replicated(replicas, v):
        with When("Data is inserted on two replicas"):
            for replica in replicas:
                clickhouse.query(
                    chi,
                    f"INSERT INTO {table} values({v}, rand())",
                    host=f"chi-{chi}-{cluster}-0-{replica}",
                )
            # Give some time for replication to catch up
            time.sleep(30)

            with Then("Data is replicated"):
                for replica in replicas:
                    out = clickhouse.query(
                        chi,
                        f"SELECT count() FROM {table} where a = {v}",
                        host=f"chi-{chi}-{cluster}-0-{replica}",
                    )
                    assert int(out) == len(replicas)
                    print(f"{table} is ok")

    with When("replicasUseFQDN is disabled"):
        with Then("Replica service should be used as interserver_http_host"):
            for replica in replicas:
                cfm = kubectl.get("configmap", f"chi-{chi}-deploy-confd-{cluster}-0-{replica}")
                assert (
                    f"<interserver_http_host>chi-{chi}-{cluster}-0-{replica}</interserver_http_host>"
                    in cfm["data"]["chop-generated-hostname-ports.xml"]
                )

        check_data_is_replicated(replicas, 1)

    with When("replicasUseFQDN is enabled"):
        kubectl.create_and_check(
            manifest="manifests/chi/test-014-1-replication-2.yaml",
            check={
                "do_not_delete": 1,
            },
        )

        with Then("FQDN should be used as interserver_http_host"):
            for replica in replicas:
                cfm = kubectl.get("configmap", f"chi-{chi}-deploy-confd-{cluster}-0-{replica}")
                print("looking for:")
                print(f"<interserver_http_host>chi-{chi}-{cluster}-0-{replica}.")
                print("in")
                print(cfm["data"]["chop-generated-hostname-ports.xml"])
                assert (
                    f"<interserver_http_host>chi-{chi}-{cluster}-0-{replica}."
                    in cfm["data"]["chop-generated-hostname-ports.xml"]
                )

        check_data_is_replicated(replicas, 2)

    with Finally("I clean up"):
        with By("deleting test namespace"):
            delete_test_namespace()


@TestScenario
@Name("test_015. Test circular replication with hostNetwork")
@Requirements(RQ_SRS_026_ClickHouseOperator_Deployments_CircularReplication("1.0"))
def test_015(self):
    create_shell_namespace_clickhouse_template()

    kubectl.create_and_check(
        manifest="manifests/chi/test-015-host-network.yaml",
        check={
            "object_counts": {
                "statefulset": 2,
                "pod": 2,
                "service": 3,
            },
            "do_not_delete": 1,
        },
        timeout=600,
    )

    with Then("Query from one server to another one should work"):
        for i in range(1, 10):
            out = clickhouse.query_with_error(
                "test-015-host-network",
                host="chi-test-015-host-network-default-0-0",
                port="10000",
                sql="SELECT count() FROM remote('chi-test-015-host-network-default-0-1:11000', system.one)",
            )
            if "DNS_ERROR" not in out:
                break
            print(f"DNS_ERROR. Wait for {i * 5} seconds")
            time.sleep(i * 5)
        print(f"out: {out}")
        assert out == "1"

    with And("Distributed query should work"):
        # Sometimes it needs time to work. May be forming a cluster may take unpredictable time.
        time.sleep(45)
        out = clickhouse.query_with_error(
            "test-015-host-network",
            host="chi-test-015-host-network-default-0-0",
            port="10000",
            sql="SELECT count() FROM cluster('all-sharded', system.one) settings receive_timeout=10",
        )
        note(f"cluster out:\n{out}")
        print(f"out: {out}")
        assert out == "2"

    with Finally("I clean up"):
        with By("deleting test namespace"):
            delete_test_namespace()


@TestScenario
@Name("test_016. Test advanced settings options")
@Requirements(
    RQ_SRS_026_ClickHouseOperator_ConfigurationFileControl_EmbeddedXML("1.0"),
    RQ_SRS_026_ClickHouseOperator_CustomResource_Spec_Configuration_Clusters("1.0"),
)
def test_016(self):
    create_shell_namespace_clickhouse_template()

    chi = "test-016-settings"
    kubectl.create_and_check(
        manifest="manifests/chi/test-016-settings-01.yaml",
        check={
            "apply_templates": {
                current().context.clickhouse_template,
            },
            "pod_count": 1,
            "do_not_delete": 1,
        },
    )

    with Then("Custom macro 'layer' should be available"):
        out = clickhouse.query(chi, sql="select substitution from system.macros where macro='layer'")
        assert out == "01"

    with And("Custom macro 'test' should be available"):
        out = clickhouse.query(chi, sql="select substitution from system.macros where macro='test'")
        assert out == "test"

    with And("Dictionary 'one' should exist"):
        out = clickhouse.query(chi, sql="select dictGet('one', 'one', toUInt64(0))")
        assert out == "0"

    with And("query_log should be disabled"):
        clickhouse.query(chi, sql="system flush logs")
        out = clickhouse.query_with_error(chi, sql="select count() from system.query_log")
        assert "doesn't exist" in out or "does not exist" in out

    with And("max_memory_usage should be 7000000000"):
        out = clickhouse.query(chi, sql="select value from system.settings where name='max_memory_usage'")
        assert out == "7000000000"

    with And("test_usersd user should be available"):
        clickhouse.query(chi, sql="select version()", user="test_usersd")

    with And("user1 user should be available"):
        clickhouse.query(chi, sql="select version()", user="user1", pwd="qwerty")

    with And("system.clusters should have a custom cluster"):
        out = clickhouse.query(chi, sql="select count() from system.clusters where cluster='custom'")
        assert out == "1", error()

    # test-016-settings-02.yaml
    with When("Update users.d settings"):
        start_time = kubectl.get_field("pod", f"chi-{chi}-default-0-0-0", ".status.startTime")
        kubectl.create_and_check(
            manifest="manifests/chi/test-016-settings-02.yaml",
            check={
                "do_not_delete": 1,
            },
        )
        with Then("Wait for configmap changes to apply"):
            kubectl.wait_command(
                f'exec chi-{chi}-default-0-0-0 -- bash -c "grep test_norestart /etc/clickhouse-server/users.d/my_users.xml | wc -l"',
                "1",
            )
        # Wait for changes to propagate
        time.sleep(90)

        with Then("test_norestart user should be available"):
            version = clickhouse.query(chi, sql="select version()", user="test_norestart")
        with And("user1 user should not be available"):
            version_user1 = clickhouse.query_with_error(chi, sql="select version()", user="user1", pwd="qwerty")
            assert version != version_user1
        with And("user2 user should be available"):
            version_user2 = clickhouse.query(chi, sql="select version()", user="user2", pwd="qwerty")
            assert version == version_user2
        with And("ClickHouse SHOULD NOT be restarted"):
            new_start_time = kubectl.get_field("pod", f"chi-{chi}-default-0-0-0", ".status.startTime")
            assert start_time == new_start_time

    # test-016-settings-03.yaml
    with When("Update macro and dictionary settings"):
        start_time = kubectl.get_field("pod", f"chi-{chi}-default-0-0-0", ".status.startTime")
        kubectl.create_and_check(
            manifest="manifests/chi/test-016-settings-03.yaml",
            check={
                "do_not_delete": 1,
            },
        )
        with Then("Wait for configmap changes to apply"):
            kubectl.wait_command(
                f'exec chi-{chi}-default-0-0-0 -- bash -c "grep 03 /etc/clickhouse-server/config.d/chop-generated-settings.xml | wc -l"',
                "1",
            )

        with Then("Custom macro 'layer' should change the value"):
            out = clickhouse.query(chi, sql="select substitution from system.macros where macro='layer'")
            assert out == "03"

        with And("Dictionary 'three' should exist"):
            out = clickhouse.query(chi, sql="select dictGet('three', 'three', toUInt64(0))")
            assert out == "0"

        with And("ClickHouse SHOULD NOT BE restarted"):
            new_start_time = kubectl.get_field("pod", f"chi-{chi}-default-0-0-0", ".status.startTime")
            assert start_time == new_start_time

    # test-016-settings-04.yaml
    with When("Add new custom4.xml config file"):
        start_time = kubectl.get_field("pod", f"chi-{chi}-default-0-0-0", ".status.startTime")
        kubectl.create_and_check(
            manifest="manifests/chi/test-016-settings-04.yaml",
            check={
                "do_not_delete": 1,
            },
        )
        with Then("Wait for configmap changes to apply"):
            kubectl.wait_command(
                f'exec chi-{chi}-default-0-0-0 -- bash -c "grep test-custom4 /etc/clickhouse-server/config.d/custom4.xml | wc -l"',
                "1",
            )

        with And("Custom macro 'test-custom4' should be found"):
            out = clickhouse.query(
                chi,
                sql="select substitution from system.macros where macro='test-custom4'",
            )
            assert out == "test-custom4"

        with And("ClickHouse SHOULD BE restarted"):
            new_start_time = kubectl.get_field("pod", f"chi-{chi}-default-0-0-0", ".status.startTime")
            assert start_time < new_start_time

    # test-016-settings-05.yaml
    with When("Add a change to an existing xml file"):
        start_time = kubectl.get_field("pod", f"chi-{chi}-default-0-0-0", ".status.startTime")
        kubectl.create_and_check(
            manifest="manifests/chi/test-016-settings-05.yaml",
            check={
                "do_not_delete": 1,
            },
        )

        with And("ClickHouse SHOULD BE restarted"):
            new_start_time = kubectl.get_field("pod", f"chi-{chi}-default-0-0-0", ".status.startTime")
            assert start_time < new_start_time

        with And("Macro 'test' value should be changed"):
            out = clickhouse.query(
                chi,
                sql="select substitution from system.macros where macro='test'",
            )
            assert out == "test-changed"

    # test-016-settings-06.yaml
    with When("Add I change a number of settings that does not requre a restart"):
        start_time = kubectl.get_field("pod", f"chi-{chi}-default-0-0-0", ".status.startTime")
        kubectl.create_and_check(
            manifest="manifests/chi/test-016-settings-06.yaml",
            check={
                "do_not_delete": 1,
            },
        )

        with And("ClickHouse SHOULD NOT BE restarted"):
            new_start_time = kubectl.get_field("pod", f"chi-{chi}-default-0-0-0", ".status.startTime")
            assert start_time == new_start_time



    with Finally("I clean up"):
        with By("deleting test namespace"):
            delete_test_namespace()


@TestScenario
@Name("test_017. Test deployment of multiple versions in a cluster")
@Requirements(RQ_SRS_026_ClickHouseOperator_Deployments_DifferentClickHouseVersionsOnReplicasAndShards("1.0"))
def test_017(self):
    create_shell_namespace_clickhouse_template()

    pod_count = 2
    kubectl.create_and_check(
        manifest="manifests/chi/test-017-multi-version.yaml",
        check={
            "pod_count": pod_count,
            "do_not_delete": 1,
        },
        timeout=600,
    )
    chi = "test-017-multi-version"
    queries = [
        "CREATE TABLE test_max (epoch Int32, offset SimpleAggregateFunction(max, Int64)) ENGINE = AggregatingMergeTree() ORDER BY epoch",
        "insert into test_max select 0, 3650487030+number from numbers(5) settings max_block_size=1",
        "insert into test_max select 0, 5898217176+number from numbers(5)",
        "insert into test_max select 0, 5898217176+number from numbers(10) settings max_block_size=1",
        "OPTIMIZE TABLE test_max FINAL",
    ]

    for q in queries:
        note(q)
    test_query = "select min(offset), max(offset) from test_max"
    note(test_query)

    for shard in range(pod_count):
        host = f"chi-{chi}-default-{shard}-0"
        for q in queries:
            clickhouse.query(chi, host=host, sql=q)
        out = clickhouse.query(chi, host=host, sql=test_query)
        ver = clickhouse.query(chi, host=host, sql="select version()")
        note(f"version: {ver}, result: {out}")

    with Finally("I clean up"):
        with By("deleting test namespace"):
            delete_test_namespace()


@TestScenario
@Name("test_018. Test that server settings are applied before StatefulSet is started")
# Obsolete, covered by test_016
def test_018(self):
    create_shell_namespace_clickhouse_template()

    chi = "test-018-configmap"
    kubectl.create_and_check(
        manifest="manifests/chi/test-018-configmap-1.yaml",
        check={
            "pod_count": 1,
            "do_not_delete": 1,
        },
    )

    with When("Update settings"):
        kubectl.create_and_check(
            manifest="manifests/chi/test-018-configmap-2.yaml",
            check={
                "pod_count": 1,
                "do_not_delete": 1,
            },
        )

        with Then("Configmap on the pod should be updated"):
            for attempt in retries(timeout=300, delay=10):
                with attempt:
                    display_name = kubectl.launch(
                        f'exec chi-{chi}-default-0-0-0 -- bash -c "grep display_name /etc/clickhouse-server/config.d/chop-generated-settings.xml"'
                    )
                    note(display_name)
                    assert "new_display_name" in display_name
            with Then("And ClickHouse should pick them up"):
                macros = clickhouse.query(chi, "SELECT substitution from system.macros where macro = 'test'")
                note(macros)
                assert "new_test" == macros

    with Finally("I clean up"):
        with By("deleting test namespace"):
            delete_test_namespace()


@TestCheck
def test_019(self, step=1):
    util.require_keeper(keeper_type=self.context.keeper_type)
    manifest = f"manifests/chi/test-019-{step}-retain-volume-1.yaml"
    chi = yaml_manifest.get_chi_name(util.get_full_path(manifest))
    kubectl.create_and_check(
        manifest=manifest,
        check={
            "pod_count": 1,
            "do_not_delete": 1,
        },
    )

    create_non_replicated_table = "create or replace table t1 Engine = Log as select 1 as a"
    create_replicated_table = """
    create or replace table t2
    Engine = ReplicatedMergeTree('/clickhouse/{installation}/{cluster}/tables/{shard}/{database}/{table}', '{replica}')
    partition by tuple() order by a
    as select 1 as a""".replace(
        "\r", ""
    ).replace(
        "\n", ""
    )

    with Given("ClickHouse has some data in place"):
        clickhouse.query(chi, sql=create_non_replicated_table)
        clickhouse.query(chi, sql=create_replicated_table)

    with When("CHI with retained volume is deleted"):
        pvc_count = kubectl.get_count("pvc", chi=chi)
        pv_count = kubectl.get_count("pv")
        kubectl.delete_chi(chi)

        with Then("PVC should be retained"):
            assert kubectl.get_count("pvc", chi=chi) == pvc_count
            assert kubectl.get_count("pv") == pv_count

    with When("Re-create CHI"):
        kubectl.create_and_check(
            manifest=manifest,
            check={
                "pod_count": 1,
                "do_not_delete": 1,
            },
        )

        with Then("PVC should be re-mounted"):
            with Then("Non-replicated table should have data"):
                out = clickhouse.query(chi, sql="select a from t1")
                assert out == "1"

            with And("Replicated table should have data"):
                out = clickhouse.query(chi, sql="select a from t2")
                assert out == "1"

    with When("Stop the Installation"):
        kubectl.create_and_check(
            manifest=f"manifests/chi/test-019-{step}-retain-volume-2.yaml",
            check={
                "object_counts": {
                    "statefulset": 1,  # When stopping, pod is removed but StatefulSet and all volumes are in place
                    "pod": 0,
                    "service": 1,  # load balancer service should be removed
                },
                "do_not_delete": 1,
            },
        )

        with And("Re-start the Installation"):
            kubectl.create_and_check(
                manifest=f"manifests/chi/test-019-{step}-retain-volume-1.yaml",
                check={
                    "pod_count": 1,
                    "do_not_delete": 1,
                },
            )

        with Then("Data should be in place"):
            with Then("Non-replicated table should have data"):
                out = clickhouse.query(chi, sql="select a from t1")
                assert out == "1"

            with And("Replicated table should have data"):
                out = clickhouse.query(chi, sql="select a from t2")
                assert out == "1"

    with When("Add a second replica"):
        kubectl.create_and_check(
            manifest=f"manifests/chi/test-019-{step}-retain-volume-3.yaml",
            check={
                "pod_count": 2,
                "do_not_delete": 1,
            },
        )
        with Then("Replicated table should have two replicas now"):
            out = clickhouse.query(chi, sql="select total_replicas from system.replicas where table='t2'")
            assert out == "2"

        with When("Remove a replica"):
            pvc_count = kubectl.get_count("pvc", chi=chi)
            pv_count = kubectl.get_count("pv")

            kubectl.create_and_check(
                manifest=f"manifests/chi/test-019-{step}-retain-volume-1.yaml",
                check={
                    "pod_count": 1,
                    "do_not_delete": 1,
                },
            )
            with Then("Replica PVC should be retained"):
                assert kubectl.get_count("pvc", chi=chi) == pvc_count
                assert kubectl.get_count("pv") == pv_count

            with And("Replica should NOT be removed from ZooKeeper"):
                out = clickhouse.query(
                    chi,
                    sql="select total_replicas from system.replicas where table='t2'",
                )
                assert out == "2"

    with When("Add a second replica one more time"):
        kubectl.create_and_check(
            manifest=f"manifests/chi/test-019-{step}-retain-volume-3.yaml",
            check={
                "pod_count": 2,
                "do_not_delete": 1,
            },
        )

        with Then("Table should have data"):
            out = clickhouse.query(chi, sql="select a from t2", host=f"chi-{chi}-simple-0-1")
            assert out == "1"

        with When("Set reclaim policy to Delete but do not wait for completion"):
            kubectl.create_and_check(
                manifest=f"manifests/chi/test-019-{step}-retain-volume-4.yaml",
                check={
                    "pod_count": 2,
                    "do_not_delete": 1,
                    # "chi_status": "InProgress", # !!!!!
                },
            )

            with And("Remove a replica"):
                pvc_count = kubectl.get_count("pvc", chi=chi)
                pv_count = kubectl.get_count("pv")

                kubectl.create_and_check(
                    manifest=f"manifests/chi/test-019-{step}-retain-volume-1.yaml",
                    check={
                        "pod_count": 1,
                        "do_not_delete": 1,
                    },
                )
                # Not implemented yet
                with Then("Replica PVC should be deleted"):
                    assert kubectl.get_count("pvc", chi=chi) < pvc_count
                    assert kubectl.get_count("pv") < pv_count

                with And("Replica should be removed from ZooKeeper"):
                    out = clickhouse.query(
                        chi,
                        sql="select total_replicas from system.replicas where table='t2'",
                    )
                    assert out == "1"

    with When("Delete chi"):
        kubectl.delete_chi(chi)
        with Then("One PVC should be left because relcaim policy is not set anymore"):
            assert kubectl.get_count("pvc", chi=chi) == 1
        with Then("Cleanup PVCs"):
            for pvc in kubectl.get_obj_names(chi, "pvc"):
                kubectl.launch(f"delete pvc {pvc}")

    with Finally("I clean up"):
        with By("deleting test namespace"):
            delete_test_namespace()


@TestScenario
@Name("test_019_1. Test that volume is correctly retained and can be re-attached. Provisioner: StatefulSet")
@Requirements(RQ_SRS_026_ClickHouseOperator_RetainingVolumeClaimTemplates("1.0"))
def test_019_1(self):
    create_shell_namespace_clickhouse_template()

    test_019(step=1)


@TestScenario
@Name("test_019_2. Test that volume is correctly retained and can be re-attached. Provisioner: Operator")
@Requirements(RQ_SRS_026_ClickHouseOperator_RetainingVolumeClaimTemplates("1.0"))
def test_019_2(self):
    create_shell_namespace_clickhouse_template()

    test_019(step=2)


@TestCheck
def test_020(self, step=1):
    manifest = f"manifests/chi/test-020-{step}-multi-volume.yaml"
    chi = yaml_manifest.get_chi_name(util.get_full_path(manifest))
    kubectl.create_and_check(
        manifest=manifest,
        check={
            "pod_count": 1,
            "pod_volumes": {
                "/var/lib/clickhouse",
                "/var/lib/clickhouse2",
            },
            "do_not_delete": 1,
        },
    )
    kubectl.wait_chi_status(chi, "Completed")

    with Then("Test that ClickHouse recognizes two disks"):
        cnt = clickhouse.query(chi, "select count() from system.disks")
        assert cnt == "2"

    with When("Create a table and insert 1 row"):
        clickhouse.query(chi, "create table test_disks(a Int8) Engine = MergeTree() order by a")
        clickhouse.query(chi, "insert into test_disks values (1)")

        with Then("Data should be placed on default disk"):
            disk = clickhouse.query(chi, "select disk_name from system.parts where table='test_disks'")
            print(f"disk : {disk}")
            print(f"want: default")
            assert disk == "default" or True

    with When(f"alter table test_disks move partition tuple() to disk 'disk2'"):
        clickhouse.query_with_error(chi, f"alter table test_disks move partition tuple() to disk 'disk2'")

        with Then(f"Data should be placed on disk2"):
            disk = clickhouse.query(chi, "select disk_name from system.parts where table='test_disks'")
            print(f"disk : {disk}")
            print(f"want: disk2")
            assert disk == "disk2" or True

    with Finally("I clean up"):
        with By("deleting test namespace"):
            delete_test_namespace()


@TestScenario
@Name("test_020_1. Test multi-volume configuration, step=1")
@Requirements(RQ_SRS_026_ClickHouseOperator_Deployments_MultipleStorageVolumes("1.0"))
def test_020_1(self):
    create_shell_namespace_clickhouse_template()

    test_020(step=1)


@TestScenario
@Name("test_020_2. Test multi-volume configuration, step=2")
@Requirements(RQ_SRS_026_ClickHouseOperator_Deployments_MultipleStorageVolumes("1.0"))
def test_020_2(self):
    create_shell_namespace_clickhouse_template()

    test_020(step=2)


def pause():
    if settings.step_by_step:
        input("Press Enter to continue...")


@TestCheck
def test_021(self, step=1):
    manifest = f"manifests/chi/test-021-{step}-rescale-volume-01.yaml"
    chi = yaml_manifest.get_chi_name(util.get_full_path(manifest))
    cluster = "simple"

    with Given("Default storage class is expandable"):
        default_storage_class = kubectl.get_default_storage_class()
        assert default_storage_class is not None
        assert len(default_storage_class) > 0
        allow_volume_expansion = kubectl.get_field("storageclass", default_storage_class, ".allowVolumeExpansion")
        if allow_volume_expansion != "true":
            kubectl.launch(f"patch storageclass {default_storage_class} -p '{{\"allowVolumeExpansion\":true}}'")

    kubectl.create_and_check(
        manifest=manifest,
        check={
            "apply_templates": {current().context.clickhouse_template},
            "pod_count": 1,
            "do_not_delete": 1,
        },
    )

    with Then("Disk1 size should be 1Gi"):
        size = kubectl.get_pvc_size(f"disk1-chi-test-021-{step}-rescale-volume-simple-0-0-0")
        print(f"size: {size}")
        assert size == "1Gi"

    with Then("Create a table with a single row"):
        clickhouse.query(chi, "drop table if exists test_local_021;")
        clickhouse.query(chi, "create table test_local_021(a Int8) Engine = MergeTree() order by a")
        clickhouse.query(chi, "insert into test_local_021 values (1)")

    start_time = kubectl.get_field("pod", f"chi-{chi}-{cluster}-0-0-0", ".status.startTime")

    with When("Upscale disk1 size to 2Gi"):
        pause()
        kubectl.create_and_check(
            manifest=f"manifests/chi/test-021-{step}-rescale-volume-02-enlarge-disk.yaml",
            check={
                "pod_count": 1,
                "do_not_delete": 1,
            },
        )

        with Then("Disk1 size should be 2Gi"):
            kubectl.wait_field(
                "pvc",
                f"disk1-chi-test-021-{step}-rescale-volume-simple-0-0-0",
                ".spec.resources.requests.storage",
                "2Gi",
            )
            size = kubectl.get_pvc_size(f"disk1-chi-test-021-{step}-rescale-volume-simple-0-0-0")
            print(f"size: {size}")
            assert size == "2Gi"

        with And("Table should exist"):
            out = clickhouse.query(chi, "select * from test_local_021")
            assert out == "1"

        with And("Check if pod has been restarted"):
            new_start_time = kubectl.get_field("pod", f"chi-{chi}-{cluster}-0-0-0", ".status.startTime")
            if step == 1:
                with Then("Storage provisioner is StatefulSet. Pod should be restarted"):
                    assert start_time != new_start_time
            if step == 2:
                with Then("Storage provisioner is Operator. Pod should not be restarted"):
                    assert start_time == new_start_time

    with When("Add disk2"):
        pause()
        kubectl.create_and_check(
            manifest=f"manifests/chi/test-021-{step}-rescale-volume-03-add-disk.yaml",
            check={
                "pod_count": 1,
                "pod_volumes": {
                    "/var/lib/clickhouse",
                    "/var/lib/clickhouse2",
                },
                "do_not_delete": 1,
            },
        )
        # Adding new volume takes time, so pod_volumes check does not work

        with Then("There should be two PVC"):
            pause()
            size = kubectl.get_pvc_size(f"disk1-chi-test-021-{step}-rescale-volume-simple-0-0-0")
            assert size == "2Gi"
            kubectl.wait_object("pvc", f"disk2-chi-test-021-{step}-rescale-volume-simple-0-0-0")
            kubectl.wait_field(
                "pvc",
                f"disk2-chi-test-021-{step}-rescale-volume-simple-0-0-0",
                ".status.phase",
                "Bound",
            )
            size = kubectl.get_pvc_size(f"disk2-chi-test-021-{step}-rescale-volume-simple-0-0-0")
            print(f"size: {size}")
            assert size == "1Gi"

        with And("There should be two disks recognized by ClickHouse"):
            pause()
            kubectl.wait_pod_status(f"chi-test-021-{step}-rescale-volume-simple-0-0-0", "Running")
            # ClickHouse requires some time to mount volume. Race conditions.
            # TODO: wait for proper pod state and check the liveness probe probably. This is better than waiting
            out = ""
            for i in range(8):
                out = clickhouse.query(chi, "SELECT count() FROM system.disks")
                if out == "2":
                    break
                with Then(f"Not ready yet. Wait for {1 << i} seconds"):
                    time.sleep(1 << i)
            assert out == "2"

        with And("Table should exist"):
            pause()
            out = clickhouse.query(chi, "select * from test_local_021")
            assert out == "1"

    with When("Test data move from disk1 to disk2"):
        pause()
        with Then("Data should be initially on a default disk"):
            disk = clickhouse.query(chi, "select disk_name from system.parts where table='test_local_021'")
            print(f"out : {disk}")
            print(f"want: default")
            assert disk == "default" or True

        with When("alter table test_local_021 move partition tuple() to disk 'disk2'"):
            clickhouse.query_with_error(chi, "alter table test_local_021 move partition tuple() to disk 'disk2'")

            with Then("Data should be moved to disk2"):
                disk = clickhouse.query(chi,"select disk_name from system.parts where table='test_local_021'")
                print(f"out : {disk}")
                print(f"want: disk2")
                assert disk == "disk2" or True

        with And("Table should exist"):
            pause()
            out = clickhouse.query(chi, "select * from test_local_021")
            assert out == "1"

    with When("Downscale disk1 back to 1Gi"):
        pause()
        kubectl.create_and_check(
            manifest=f"manifests/chi/test-021-{step}-rescale-volume-04-decrease-disk.yaml",
            check={
                "pod_count": 1,
                "do_not_delete": 1,
            },
        )

        with Then("Disk1 size should be unchanged 2Gi"):
            pause()
            size = kubectl.get_pvc_size(f"disk1-chi-test-021-{step}-rescale-volume-simple-0-0-0")
            print(f"size: {size}")
            assert size == "2Gi"

        with And("Table should exist"):
            pause()
            out = clickhouse.query(chi, "select * from test_local_021")
            assert out == "1"

        with And("PVC status should not be Terminating"):
            pause()
            time.sleep(10)
            status = kubectl.get_field(
                "pvc",
                f"disk2-chi-test-021-{step}-rescale-volume-simple-0-0-0",
                ".status.phase",
            )
            assert status != "Terminating"

    with When("Revert disk1 size back to 2Gi - upscale disk size"):
        pause()
        kubectl.create_and_check(
            manifest=f"manifests/chi/test-021-{step}-rescale-volume-03-add-disk.yaml",
            check={
                "pod_count": 1,
                "do_not_delete": 1,
            },
        )

        with Then("Disk1 size should be 2Gi"):
            pause()
            kubectl.wait_field(
                "pvc",
                f"disk1-chi-test-021-{step}-rescale-volume-simple-0-0-0",
                ".spec.resources.requests.storage",
                "2Gi",
            )
            size = kubectl.get_pvc_size(f"disk1-chi-test-021-{step}-rescale-volume-simple-0-0-0")
            print(f"size: {size}")
            assert size == "2Gi"

        with And("Table should exist"):
            pause()
            out = clickhouse.query(chi, "select * from test_local_021")
            assert out == "1"

        with And("PVC status should not be Terminating"):
            pause()
            time.sleep(10)
            status = kubectl.get_field(
                "pvc",
                f"disk2-chi-test-021-{step}-rescale-volume-simple-0-0-0",
                ".status.phase",
            )
            assert status != "Terminating"

    with Finally("I clean up"):
        with By("deleting test namespace"):
            delete_test_namespace()


@TestScenario
@Name("test_021_1. Test rescaling storage. Provisioner: StatefulSet")
@Requirements(RQ_SRS_026_ClickHouseOperator_StorageProvisioning("1.0"))
def test_021_1(self):
    create_shell_namespace_clickhouse_template()

    test_021(step=1)


@TestScenario
@Name("test_021_2. Test rescaling storage. Provisioner: Operator")
@Requirements(RQ_SRS_026_ClickHouseOperator_StorageProvisioning("1.0"))
def test_021_2(self):
    create_shell_namespace_clickhouse_template()

    test_021(step=2)


@TestScenario
@Name("test_022. Test that chi with broken image can be deleted")
@Requirements(RQ_SRS_026_ClickHouseOperator_DeleteBroken("1.0"))
def test_022(self):
    create_shell_namespace_clickhouse_template()

    manifest = "manifests/chi/test-022-broken-image.yaml"
    chi = yaml_manifest.get_chi_name(util.get_full_path(manifest))
    kubectl.create_and_check(
        manifest=manifest,
        check={
            "pod_count": 1,
            "do_not_delete": 1,
            "chi_status": "InProgress",
        },
    )
    with When("ClickHouse image can not be retrieved"):
        kubectl.wait_field(
            "pod",
            "chi-test-022-broken-image-default-0-0-0",
            ".status.containerStatuses[0].state.waiting.reason",
            "ErrImagePull",
        )
        with Then("CHI should be able to delete"):
            kubectl.launch(f"delete chi {chi}", ok_to_fail=True, timeout=600)
            assert kubectl.get_count("chi", f"{chi}") == 0

    with Finally("I clean up"):
        with By("deleting test namespace"):
            delete_test_namespace()


@TestScenario
@Name("test_023. Test auto templates")
@Requirements(RQ_SRS_026_ClickHouseOperator_CustomResource_Spec_Templating("1.0"))
def test_023(self):
    create_shell_namespace_clickhouse_template()

    manifest = "manifests/chi/test-023-auto-templates.yaml"
    chi = yaml_manifest.get_chi_name(util.get_full_path(manifest))

    with Given("Auto templates are deployed"):
        kubectl.apply(util.get_full_path("manifests/chit/tpl-clickhouse-auto-1.yaml"))
        kubectl.apply(util.get_full_path("manifests/chit/tpl-clickhouse-auto-2.yaml"))
    with Given("Give templates some time to be applied"):
        time.sleep(15)

    chit_data = yaml_manifest.get_manifest_data(util.get_full_path("manifests/chit/tpl-clickhouse-auto-1.yaml"))
    expected_image = chit_data["spec"]["templates"]["podTemplates"][0]["spec"]["containers"][0]["image"]

    kubectl.create_and_check(
        manifest=manifest,
        check={
            "pod_count": 1,
            "pod_image": expected_image,
            "do_not_delete": 1,
        },
    )
    with Then(".status.usedTemplates has two values"):
        assert kubectl.get_field("chi", chi, ".status.usedTemplates[0].name") == "clickhouse-stable"
        assert kubectl.get_field("chi", chi, ".status.usedTemplates[1].name") == "extension-annotations"
        # assert kubectl.get_field("chi", chi, ".status.usedTemplates[2].name") == ""

    with Then("Annotation from a template should be populated"):
        assert kubectl.get_field("chi", chi, ".status.normalizedCompleted.metadata.annotations.test") == "test"
    with Then("Pod annotation should populated from template"):
        assert kubectl.get_field("pod", f"chi-{chi}-single-0-0-0", ".metadata.annotations.test") == "test"
    with Then("Environment variable from a template should be populated"):
        pod = kubectl.get_pod_spec(chi)
        env = pod["containers"][0]["env"][0]
        assert env["name"] == "TEST_ENV"
        assert env["value"] == "TEST_ENV_VALUE"

    with Given("Two selector templates are deployed"):
        kubectl.apply(util.get_full_path("manifests/chit/tpl-clickhouse-selector-1.yaml"))
        kubectl.apply(util.get_full_path("manifests/chit/tpl-clickhouse-selector-2.yaml"))
    with Given("Give templates some time to be applied"):
        time.sleep(15)

    with Then("Trigger CHI update"):
        cmd = f'patch chi {chi} --type=\'json\' --patch=\'[{{"op":"add","path":"/spec/restart","value":"RollingUpdate"}}]\''
        kubectl.launch(cmd)

        kubectl.wait_chi_status(chi, "Completed")

    with Then(".status.usedTemplates has 3 values"):
        assert kubectl.get_field("chi", chi, ".status.usedTemplates[0].name") == "clickhouse-stable"
        assert kubectl.get_field("chi", chi, ".status.usedTemplates[1].name") == "extension-annotations"
        assert kubectl.get_field("chi", chi, ".status.usedTemplates[2].name") == "selector-test-1"
        # assert kubectl.get_field("chi", chi, ".status.usedTemplates[3].name") == ""

    with Then("Annotation from selector-1 template should be populated"):
        assert kubectl.get_field("pod", f"chi-{chi}-single-0-0-0", ".metadata.annotations.selector-test-1") == "selector-test-1"
    with Then("Annotation from selector-2 template should NOT be populated"):
        assert kubectl.get_field("pod", f"chi-{chi}-single-0-0-0", ".metadata.annotations.selector-test-2") == "<none>"

    with Finally("I clean up"):
        with By("deleting test namespace"):
            delete_test_namespace()


@TestScenario
@Name("test_024. Test annotations for various template types")
@Requirements(RQ_SRS_026_ClickHouseOperator_AnnotationsInTemplates("1.0"))
def test_024(self):
    create_shell_namespace_clickhouse_template()

    manifest = "manifests/chi/test-024-template-annotations.yaml"
    chi = yaml_manifest.get_chi_name(util.get_full_path(manifest))
    kubectl.create_and_check(
        manifest=manifest,
        check={
            "pod_count": 1,
            "do_not_delete": 1,
        },
    )

    def checkAnnotations(annotation, value):

        with Then(f"Pod annotation {annotation}={value} should populated from a podTemplate"):
            assert kubectl.get_field("pod", "chi-test-024-default-0-0-0", f".metadata.annotations.podtemplate/{annotation}") == value

        with And(f"Service annotation {annotation}={value} should be populated from a serviceTemplate"):
            assert kubectl.get_field("service", "clickhouse-test-024", f".metadata.annotations.servicetemplate/{annotation}") == value

        with And(f"PVC annotation {annotation}={value} should be populated from a volumeTemplate"):
            assert kubectl.get_field("pvc", "-l clickhouse.altinity.com/chi=test-024", f".metadata.annotations.pvc/{annotation}") == value

        with And(f"Pod annotation {annotation}={value} should populated from a CHI"):
            assert kubectl.get_field("pod", "chi-test-024-default-0-0-0", f".metadata.annotations.chi/{annotation}") == value

        with And(f"Service annotation {annotation}={value} should be populated from a CHI"):
            assert kubectl.get_field("service", "clickhouse-test-024", f".metadata.annotations.chi/{annotation}") == value

        with And(f"PVC annotation {annotation}={value} should be populated from a CHI"):
            assert kubectl.get_field("pvc", "-l clickhouse.altinity.com/chi=test-024", f".metadata.annotations.chi/{annotation}") == value

    checkAnnotations("test", "test")

    with And("Service annotation macros should be resolved"):
        assert (
            kubectl.get_field(
                "service",
                "clickhouse-test-024",
                ".metadata.annotations.servicetemplate/macro-test",
            )
            == "test-024.example.com"
        )
        assert (
            kubectl.get_field(
                "service",
                "service-test-024-0-0",
                ".metadata.annotations.servicetemplate/macro-test",
            )
            == "test-024-0-0.example.com"
        )

    with When("Update template annotations"):
        kubectl.create_and_check(
            manifest="manifests/chi/test-024-template-annotations-2.yaml",
            check={
                "pod_count": 1,
                "do_not_delete": 1,
            },
        )
        checkAnnotations("test", "test-2")
        checkAnnotations("test-2", "test-2")

    with When("Revert template annotations to original values"):
        kubectl.create_and_check(
            manifest="manifests/chi/test-024-template-annotations.yaml",
            check={
                "pod_count": 1,
                "do_not_delete": 1,
            },
        )
        checkAnnotations("test", "test")
        # with Then("Annotation test-2 should be removed"):
        #    TODO. Does not work for services yet
        #    checkAnnotations("test-2", "<none>")

    with Finally("I clean up"):
        with By("deleting test namespace"):
            delete_test_namespace()


@TestScenario
@Name("test_025. Test that service is available during re-scaling, upgrades etc.")
@Requirements(RQ_SRS_026_ClickHouseOperator_Managing_ClusterScaling_AddingReplicas("1.0"))
def test_025(self):
    create_shell_namespace_clickhouse_template()

    util.require_keeper(keeper_type=self.context.keeper_type)

    create_table = """
    CREATE TABLE test_local_025(a UInt32)
    Engine = ReplicatedMergeTree('/clickhouse/{installation}/tables/{shard}/{database}/{table}', '{replica}')
    PARTITION BY tuple()
    ORDER BY a
    """.replace(
        "\r", ""
    ).replace(
        "\n", ""
    )

    manifest = "manifests/chi/test-025-rescaling.yaml"
    chi = yaml_manifest.get_chi_name(util.get_full_path(manifest))

    kubectl.create_and_check(
        manifest=manifest,
        check={
            "apply_templates": {
                current().context.clickhouse_template,
                "manifests/chit/tpl-persistent-volume-100Mi.yaml",
            },
            "object_counts": {
                "statefulset": 1,
                "pod": 1,
                "service": 2,
            },
            "do_not_delete": 1,
        },
        timeout=600,
    )

    kubectl.wait_jsonpath(
        "pod",
        "chi-test-025-rescaling-default-0-0-0",
        "{.status.containerStatuses[0].ready}",
        "true",
        ns=self.context.test_namespace,
    )

    numbers = "100000000"

    with Given("Create replicated table and populate it"):
        clickhouse.query(chi, create_table)
        clickhouse.query(
            chi,
            "CREATE TABLE test_distr_025 AS test_local_025 Engine = Distributed('default', default, test_local_025)",
        )
        clickhouse.query(
            chi,
            f"INSERT INTO test_local_025 SELECT * FROM numbers({numbers})",
            timeout=120,
        )

    with When("Add one more replica, but do not wait for completion"):
        kubectl.create_and_check(
            manifest="manifests/chi/test-025-rescaling-2.yaml",
            check={
                "do_not_delete": 1,
                "pod_count": 2,
                "chi_status": "InProgress",  # do not wait
            },
            timeout=600,
        )

    with Then("Query second pod using service as soon as pod is in ready state"):
        kubectl.wait_field(
            "pod",
            "chi-test-025-rescaling-default-0-1-0",
            '.metadata.labels."clickhouse\\.altinity\\.com/ready"',
            "yes",
            backoff=1,
        )
        start_time = time.time()
        lb_error_time = start_time
        distr_lb_error_time = start_time
        latent_replica_time = start_time
        for i in range(1, 100):
            cnt_local = clickhouse.query_with_error(
                chi,
                "SELECT count() FROM test_local_025",
                "chi-test-025-rescaling-default-0-1.test.svc.cluster.local",
            )
            cnt_lb = clickhouse.query_with_error(chi, "SELECT count() FROM test_local_025")
            cnt_distr_lb = clickhouse.query_with_error(chi, "SELECT count() FROM test_distr_025")
            if "Exception" in cnt_lb or cnt_lb == 0:
                lb_error_time = time.time()
            if "Exception" in cnt_distr_lb or cnt_distr_lb == 0:
                distr_lb_error_time = time.time()
            note(f"local via loadbalancer: {cnt_lb}, distributed via loadbalancer: {cnt_distr_lb}")
            if "Exception" not in cnt_local:
                note(f"local: {cnt_local}, distr: {cnt_distr_lb}")
                if cnt_local == numbers:
                    break
                latent_replica_time = time.time()
                note("Replicated table did not catch up")
            note("Waiting 1 second.")
            time.sleep(1)
        note(
            f"Tables not ready: {round(distr_lb_error_time - start_time)}s, data not ready: {round(latent_replica_time - distr_lb_error_time)}s"
        )

        with Then("Query to the distributed table via load balancer should never fail"):
            assert round(distr_lb_error_time - start_time) == 0
        with And("Query to the local table via load balancer should never fail"):
            assert round(lb_error_time - start_time) == 0

    with Finally("I clean up"):
        with By("deleting test namespace"):
            delete_test_namespace()


@TestScenario
@Name("test_026. Test mixed single and multi-volume configuration in one cluster")
@Requirements(RQ_SRS_026_ClickHouseOperator_CustomResource_Spec_Configuration_Clusters_Cluster_Layout("1.0"))
def test_026(self):
    create_shell_namespace_clickhouse_template()

    util.require_keeper(keeper_type=self.context.keeper_type)

    manifest = "manifests/chi/test-026-mixed-replicas.yaml"
    chi = yaml_manifest.get_chi_name(util.get_full_path(manifest))
    kubectl.create_and_check(
        manifest=manifest,
        check={
            "pod_count": 2,
            "do_not_delete": 1,
        },
    )

    with When("Cluster is ready"):
        wait_for_cluster(chi, 'default', 1, 2)

        with Then("Check that first replica has one disk"):
            out = clickhouse.query(
                chi,
                host="chi-test-026-mixed-replicas-default-0-0",
                sql="select count() from system.disks",
            )
            assert out == "1"

        with And("Check that second replica has two disks"):
            out = clickhouse.query(
                chi,
                host="chi-test-026-mixed-replicas-default-0-1",
                sql="select count() from system.disks",
            )
            assert out == "2"

    with When("Create a table and generate several inserts"):
        clickhouse.query(
            chi,
            host="chi-test-026-mixed-replicas-default-0-0",
            sql="CREATE TABLE test_disks (a Int64) Engine = ReplicatedMergeTree('/clickhouse/tables/{database}/{table}', '{replica}') PARTITION BY (a%10) ORDER BY a",
        )
        clickhouse.query(
            chi,
            host="chi-test-026-mixed-replicas-default-0-1",
            sql="CREATE TABLE test_disks (a Int64) Engine = ReplicatedMergeTree('/clickhouse/tables/{database}/{table}', '{replica}') PARTITION BY (a%10) ORDER BY a",
        )
        clickhouse.query(
            chi,
            host="chi-test-026-mixed-replicas-default-0-0",
            sql="INSERT INTO test_disks SELECT * FROM numbers(100) SETTINGS max_block_size=1",
        )
        clickhouse.query(
            chi,
            host="chi-test-026-mixed-replicas-default-0-0",
            sql="INSERT INTO test_disks SELECT * FROM numbers(100) SETTINGS max_block_size=1",
        )
        time.sleep(5)

        with Then("Data should be placed on a single disk on a first replica"):
            out = clickhouse.query(
                chi,
                host="chi-test-026-mixed-replicas-default-0-0",
                sql="SELECT arraySort(groupUniqArray(disk_name)) FROM system.parts WHERE table='test_disks'",
            )
            assert out == "['default']"

        with And("Data should be placed on a second disk on a second replica"):
            out = clickhouse.query(
                chi,
                host="chi-test-026-mixed-replicas-default-0-1",
                sql="SELECT arraySort(groupUniqArray(disk_name)) FROM system.parts WHERE table='test_disks'",
            )
            assert out == "['disk2']"

    with Finally("I clean up"):
        with By("deleting test namespace"):
            delete_test_namespace()


@TestScenario
@Name("test_027. Test troubleshooting mode")
@Requirements(RQ_SRS_026_ClickHouseOperator_CustomResource_Spec_Troubleshoot("1.0"))
def test_027(self):
    # TODO: Add a case for a custom endpoint
    create_shell_namespace_clickhouse_template()

    manifest = "manifests/chi/test-027-troubleshooting-1-bad-config.yaml"
    chi = yaml_manifest.get_chi_name(util.get_full_path(manifest))
    kubectl.create_and_check(
        manifest=manifest,
        check={
            "pod_count": 1,
            "do_not_delete": 1,
            "chi_status": "InProgress",
        },
    )
    with When("ClickHouse can not start"):
        kubectl.wait_field(
            "pod",
            "chi-test-027-trouble-default-0-0-0",
            ".status.containerStatuses[0].state.waiting.reason",
            "CrashLoopBackOff",
        )
        with Then("We can start in troubleshooting mode"):
            kubectl.create_and_check(
                manifest="manifests/chi/test-027-troubleshooting-2-troubleshoot.yaml",
                check={
                    "object_counts": {
                        "statefulset": 1,
                        "pod": 1,
                        "service": 2,
                    },
                    "do_not_delete": 1,
                },
            )
            with And("We can exec to the pod"):
                out = kubectl.launch(f'exec chi-{chi}-default-0-0-0 -- bash -c "echo Success"')
                assert out == "Success"

        with Then("We can start in normal mode after correcting the problem"):
            kubectl.create_and_check(
                manifest="manifests/chi/test-027-troubleshooting-3-fixed-config.yaml",
                check={
                    "pod_count": 1,
                },
            )

    with Finally("I clean up"):
        with By("deleting test namespace"):
            delete_test_namespace()


@TestScenario
@Name("test_028. Test restart scenarios")
@Requirements(RQ_SRS_026_ClickHouseOperator_Managing_RestartingOperator("1.0"))
def test_028(self):
    create_shell_namespace_clickhouse_template()

    util.require_keeper(keeper_type=self.context.keeper_type)

    manifest = "manifests/chi/test-028-replication.yaml"
    chi = yaml_manifest.get_chi_name(util.get_full_path(manifest))

    kubectl.create_and_check(
        manifest=manifest,
        check={
            "apply_templates": {
                self.context.clickhouse_template,
                "manifests/chit/tpl-persistent-volume-100Mi.yaml",
            },
            "object_counts": {
                "statefulset": 4,
                "pod": 4,
                "service": 5,
            },
            "do_not_delete": 1,
        },
    )

    sql = """SET skip_unavailable_shards=1; SYSTEM DROP DNS CACHE; SELECT getMacro('replica') AS replica, uptime() AS uptime,
     (SELECT count() FROM system.clusters WHERE cluster='all-sharded') AS total_hosts,
     (SELECT count() online_hosts FROM cluster('all-sharded', system.one) ) AS online_hosts
     FORMAT JSONEachRow"""
    note("Before restart")
    out = clickhouse.query_with_error(chi, sql)
    note(out)
    with When("CHI is patched with a restart attribute"):
        cmd = f'patch chi {chi} --type=\'json\' --patch=\'[{{"op":"add","path":"/spec/restart","value":"RollingUpdate"}}]\''
        kubectl.launch(cmd)
        with Then("Operator should let the query to finish"):
            out = clickhouse.query_with_error(chi, "SELECT count(sleepEachRow(1)) FROM numbers(30) SETTINGS function_sleep_max_microseconds_per_block=0")
            assert out == "30"

        pod_start_time = kubectl.get_field("pod", f"chi-{chi}-default-0-0-0", ".status.startTime")
        with Then("Operator should start processing a change"):
            # TODO: Test needs to be improved
            kubectl.wait_chi_status(chi, "InProgress")
            start_time = time.time()
            ch1_downtime = 0
            ch2_downtime = 0
            chi_downtime = 0
            with And("Queries keep running"):
                while kubectl.get_field("chi", chi, ".status.status") == "InProgress":
                    ch1 = clickhouse.query_with_error(
                        chi,
                        sql,
                        pod="chi-test-028-replication-default-0-0-0",
                        host="chi-test-028-replication-default-0-0",
                        advanced_params="--connect_timeout=1 --send_timeout=10 --receive_timeout=10",
                    )
                    ch2 = clickhouse.query_with_error(
                        chi,
                        sql,
                        pod="chi-test-028-replication-default-1-0-0",
                        host="chi-test-028-replication-default-1-0",
                        advanced_params="--connect_timeout=1 --send_timeout=10 --receive_timeout=10",
                    )

                    if "error" in ch1 or "Exception" in ch1 or ch2.endswith("1"):
                        ch1_downtime = ch1_downtime + 5
                    if "error" in ch2 or "Exception" in ch2 or ch1.endswith("1"):
                        ch2_downtime = ch2_downtime + 5
                    if ("error" in ch1 or "Exception" in ch1) and ("error" in ch2 or "Exception" in ch2):
                        chi_downtime = chi_downtime + 5

                    print(ch1 + "\t" + ch2)

                    # print("Waiting 5 seconds")
                    time.sleep(5)
            end_time = time.time()
            new_pod_start_time = kubectl.get_field("pod", f"chi-{chi}-default-0-0-0", ".status.startTime")
            print(f"Total restart time: {str(round(end_time - start_time))}")
            print(f"First replica downtime: {ch1_downtime}")
            print(f"Second replica downtime: {ch2_downtime}")
            print(f"CHI downtime: {chi_downtime}")
            with Then("Cluster was restarted"):
                assert pod_start_time != new_pod_start_time
            with Then("There was no service downtime"):
                assert chi_downtime == 0

        with Then("Check restart attribute"):
            restart = kubectl.get_field("chi", chi, ".spec.restart")
            if restart == "":
                note("Restart is cleaned automatically")
            else:
                note("Restart needs to be cleaned")
                start_time = kubectl.get_field("pod", f"chi-{chi}-default-0-0-0", ".status.startTime")

        # We need to clear RollingUpdate restart policy because of new operator's IP address emerging sometimes
        with Then("Clear RollingUpdate restart policy"):
            cmd = f"patch chi {chi} --type='json' --patch='[{{\"op\":\"remove\",\"path\":\"/spec/restart\"}}]'"
            kubectl.launch(cmd)
            time.sleep(15)
            kubectl.wait_chi_status(chi, "Completed")

        with Then("Restart operator. CHI should not be restarted"):
            check_operator_restart(
                chi=chi,
                wait_objects={
                    "statefulset": 4,
                    "pod": 4,
                    "service": 5,
                },
                pod=f"chi-{chi}-default-0-0-0",
            )

        with Then("Re-apply the original config. CHI should not be restarted"):
            kubectl.create_and_check(manifest=manifest, check={"do_not_delete": 1})
            new_start_time = kubectl.get_field("pod", f"chi-{chi}-default-0-0-0", ".status.startTime")
            print(f"old_start_time: {start_time}")
            print(f"new_start_time: {new_start_time}")
            assert start_time == new_start_time

    with When("Stop installation"):
        cmd = f'patch chi {chi} --type=\'json\' --patch=\'[{{"op":"add","path":"/spec/stop","value":"yes"}}]\''
        kubectl.launch(cmd)
        kubectl.wait_chi_status(chi, "Completed")
        with Then("Stateful sets should be there but no running pods"):
            kubectl.wait_objects(chi, {
                "statefulset": 4,
                "pod": 0,
                "service": 4,
            })

    with Finally("I clean up"):
        with By("deleting test namespace"):
            delete_test_namespace()


@TestScenario
@Name("test_029. Test different distribution settings")
@Requirements(
    RQ_SRS_026_ClickHouseOperator_CustomResource_Spec_Templates_PodTemplates_podDistribution("1.0"),
    RQ_SRS_026_ClickHouseOperator_CustomResource_Spec_Templates_PodTemplates_podDistribution_Type("1.0"),
    RQ_SRS_026_ClickHouseOperator_CustomResource_Spec_Templates_PodTemplates_podDistribution_Scope("1.0"),
    RQ_SRS_026_ClickHouseOperator_CustomResource_Spec_Templates_PodTemplates_podDistribution_TopologyKey("1.0"),
)
def test_029(self):
    # TODO: this test needs to be extended in order to handle more distribution types
    create_shell_namespace_clickhouse_template()

    manifest = "manifests/chi/test-029-distribution.yaml"

    chi = yaml_manifest.get_chi_name(util.get_full_path(manifest))
    kubectl.create_and_check(
        manifest=manifest,
        check={
            "pod_count": 2,
            "do_not_delete": 1,
            "chi_status": "InProgress",  # do not wait
        },
    )

    kubectl.check_pod_antiaffinity(
        chi,
        "chi-test-029-distribution-t1-0-0-0",
        topologyKey="kubernetes.io/hostname",
    )
    kubectl.check_pod_antiaffinity(
        chi,
        "chi-test-029-distribution-t1-0-1-0",
        match_labels={
            "clickhouse.altinity.com/chi": f"{chi}",
            "clickhouse.altinity.com/namespace": f"{self.context.test_namespace}",
            "clickhouse.altinity.com/replica": "1",
        },
        topologyKey="kubernetes.io/os",
    )

    with Finally("I clean up"):
        with By("deleting test namespace"):
            delete_test_namespace()


@TestScenario
@Name("test_030. Test CRD deletion")
@Tags("NO_PARALLEL")
def test_030(self):
    create_shell_namespace_clickhouse_template()

    manifest = "manifests/chi/test-030.yaml"
    chi = yaml_manifest.get_chi_name(util.get_full_path(manifest))
    object_counts = {"statefulset": 2, "pod": 2, "service": 3}

    kubectl.create_and_check(
        manifest,
        check={
            "object_counts": object_counts,
            "do_not_delete": 1,
        },
    )

    with When("I create new shells"):
        shell_1 = get_shell()
        shell_2 = get_shell()

    trigger_event = threading.Event()
    Check("Check that cluster definition does not change during restart", test=check_remote_servers, parallel=True)(
        chi=chi,
        cluster="default",
        shards=2,
        trigger_event=trigger_event,
        shell=shell_1,
    )

    with When("Delete CRD"):
        kubectl.launch("delete crd clickhouseinstallations.clickhouse.altinity.com", shell=shell_2)
        with Then("CHI should be deleted"):
            kubectl.wait_object("chi", chi, count=0, shell=shell_2)
            with And("CHI objects SHOULD NOT be deleted"):
                assert kubectl.count_objects(label=f"-l clickhouse.altinity.com/chi={chi}", shell=shell_2) == object_counts

    pod = kubectl.get_pod_names(chi, shell=shell_2)[0]
    start_time = kubectl.get_field("pod", pod, ".status.startTime", shell=shell_2)

    with When("Reinstall the operator"):
        util.install_operator_if_not_exist(reinstall=True, shell=shell_2)
        with Then("Re-create CHI"):
            kubectl.create_and_check(
                manifest,
                check={
                    "object_counts": object_counts,
                    "do_not_delete": 1,
                },
                shell = shell_2
            )
        with Then("Pods should not be restarted"):
            new_start_time = kubectl.get_field("pod", pod, ".status.startTime", shell=shell_2)
            assert start_time == new_start_time

    # Terminate check
    trigger_event.set()
    join()

    with Then("I recreate shell"):
        shell = get_shell()
        self.context.shell = shell

    with Finally("I clean up"):
        with By("deleting test namespace"):
            delete_test_namespace()


@TestScenario
@Name("test_031. Test excludeFromPropagationAnnotations work")
def test_031(self):
    create_shell_namespace_clickhouse_template()

    chi_manifest = "manifests/chi/test-031-wo-tpl.yaml"
    chi = "test-031-wo-tpl"

    with Given("I generate CHO deploy manifest"):
        with open(util.get_full_path(current().context.clickhouse_operator_install_manifest)) as base_template, open(
            util.get_full_path("../../config/config.yaml")
        ) as config_file:
            manifest_yaml = list(yaml.safe_load_all(base_template.read()))

            config_yaml = yaml.safe_load(config_file.read())
            config_yaml["annotation"]["exclude"] = [
                "excl",
            ]
            config_contents = yaml.dump(config_yaml, default_flow_style=False)

            for doc in manifest_yaml:
                if doc["metadata"]["name"] == "etc-clickhouse-operator-files":
                    doc["data"]["config.yaml"] = config_contents
                    debug(config_contents)
                    break

            import tempfile

            with tempfile.NamedTemporaryFile(suffix=".yaml") as f:
                f.write(yaml.dump_all(manifest_yaml).encode())
                util.install_operator_if_not_exist(reinstall=True, manifest=f.name)

    with And("Restart operator"):
        util.restart_operator(ns=current().context.operator_namespace)

    with When("I apply chi"):
        kubectl.create_and_check(chi_manifest, check={"do_not_delete": 1})

    with Then("I check only allowed annotations are propagated"):
        obj_types = {"statefulset", "configmap", "persistentvolumeclaim", "service"}
        for obj_type in obj_types:
            with By(f"Check that {obj_type}s annotations are correct"):
                objs = kubectl.get_obj_names(chi_name=chi, obj_type=obj_type + "s")
                for o in objs:
                    annotations = kubectl.launch(command=f"get {obj_type} {o} -o jsonpath='{{.metadata.annotations}}'")
                    assert "incl" in annotations, error()
                    assert "excl" not in annotations, error()

    with Finally("I clean up"):
        with By("deleting chi"):
            kubectl.delete_chi(chi)

        with And("restoring original operator state"):
            util.install_operator_if_not_exist(
                reinstall=True,
                manifest=util.get_full_path(current().context.clickhouse_operator_install_manifest, False),
            )
            util.restart_operator(ns=current().context.operator_namespace)
        with And("deleting test namespace"):
            delete_test_namespace()


@TestCheck
def run_select_query(self, host, user, password, query, res1, res2, trigger_event, shell=None):
    """Run a select query in parallel until the stop signal is received."""

    client_pod = "clickhouse-client"

    try:

        kubectl.launch(f'run {client_pod} --image={current().context.clickhouse_version} -- /bin/sh -c "sleep 3600"', shell=shell)
        kubectl.wait_pod_status(client_pod, "Running", shell=shell)

        ok = 0
        partial = 0
        errors = 0
        run = 0
        partial_runs = []
        error_runs = []

        cmd = f'exec -n {self.context.test_namespace} {client_pod} -- clickhouse-client --user={user} --password={password} -h {host} -q "{query}"'
        while not trigger_event.is_set():
            run += 1
            # Adjust time to glog's format
            now = datetime.utcnow().strftime("%H:%M:%S.%f")
            cnt_test = kubectl.launch(cmd, ok_to_fail=True, shell=shell)
            if cnt_test == res1:
                ok += 1
            if cnt_test == res2:
                partial += 1
                partial_runs.append(run)
                partial_runs.append(now)
            if cnt_test != res1 and cnt_test != res2:
                errors += 1
                error_runs.append(run)
                error_runs.append(now)
                print("*** RUN_QUERY ERROR ***")
                print(cnt_test)
            time.sleep(0.5)
        with By(
            f"{run} queries have been executed, of which: " +
            f"{ok} queries have been executed with no errors, " +
            f"{partial} queries returned incomplete results, " +
            f"{errors} queries have failed. " +
            f"incomplete results runs: {partial_runs} " +
            f"error runs: {error_runs}"
        ):
            assert errors == 0
            if partial > 0:
                print(
                    f"*** WARNING ***: cluster was partially unavailable, {partial} queries returned incomplete results"
                )
    finally:
        with Finally("I clean up"):
            with By("deleting pod"):
                kubectl.launch(f"delete pod {client_pod}", shell=shell)


@TestCheck
def run_insert_query(self, host, user, password, query, trigger_event, shell=None):
    """Run an insert query in parallel until the stop signal is received."""

    client_pod = "clickhouse-insert"
    try:
        kubectl.launch(f'run {client_pod} --image={current().context.clickhouse_version} -- /bin/sh -c "sleep 3600"', shell=shell)
        kubectl.wait_pod_status(client_pod, "Running", shell=shell)

        ok = 0
        errors = 0

        cmd = f'exec -n {self.context.test_namespace} {client_pod} -- clickhouse-client --user={user} --password={password} -h {host} -q "{query}"'
        while not trigger_event.is_set():
            res = kubectl.launch(cmd, ok_to_fail=True, shell=shell)
            if res == "":
                ok += 1
            else:
                note(f"WTF res={res}")
                errors += 1
        with By(f"{ok} inserts have been executed with no errors, {errors} inserts have failed"):
            assert errors == 0
    finally:
        with Finally("I clean up"):
            with By("deleting pod"):
                kubectl.launch(f"delete pod {client_pod}", shell=shell)


@TestScenario
@Name("test_032. Test rolling update logic")
# @Tags("NO_PARALLEL")
def test_032(self):
    """Test rolling update logic."""
    create_shell_namespace_clickhouse_template()

    util.require_keeper(keeper_type=self.context.keeper_type)
    create_table = """
    CREATE TABLE test_local_032 ON CLUSTER 'default' (a UInt32)
    Engine = ReplicatedMergeTree('/clickhouse/{installation}/tables/{shard}/{database}/{table}', '{replica}')
    PARTITION BY tuple()
    ORDER BY a
    """.replace(
        "\r", ""
    ).replace(
        "\n", ""
    )

    manifest = "manifests/chi/test-032-rescaling.yaml"

    chi = yaml_manifest.get_chi_name(util.get_full_path(manifest))

    kubectl.create_and_check(
        manifest=manifest,
        check={
            "apply_templates": {
                self.context.clickhouse_template,
                "manifests/chit/tpl-persistent-volume-100Mi.yaml",
            },
            "object_counts": {
                "statefulset": 4,
                "pod": 4,
                "service": 5,
            },
            "do_not_delete": 1,
        },
        timeout=600,
    )

    numbers = 100

    # remote_servers = kubectl.get("configmap", f"chi-{chi}-common-configd")["data"]["chop-generated-remote_servers.xml"]
    # print(remote_servers)
    wait_for_cluster(chi, 'default', 2, 2)
    time.sleep(60)

    with Given("Create replicated and distributed tables"):
        clickhouse.query(chi, create_table)
        clickhouse.query(
            chi,
            "CREATE TABLE test_distr_032 ON CLUSTER 'default' AS test_local_032 Engine = Distributed('default', default, test_local_032, a%2)",
        )
        clickhouse.query(chi, f"INSERT INTO test_distr_032 select * from numbers({numbers})")
        time.sleep(60)

        with Then("Distributed table is created on all nodes"):
            cnt = clickhouse.query(chi_name=chi, sql="select count() from cluster('all-sharded', system.tables) where name='test_distr_032'")
            assert cnt == "4", error()

    with When("check the initial select query count before rolling update"):
        with By("executing query in the clickhouse installation"):
            cnt_test_local = clickhouse.query(chi_name=chi, sql="select count() from test_distr_032", with_error=True)
        with Then("checking expected result"):
            assert cnt_test_local == str(numbers), error()

    trigger_event = threading.Event()

    with When("I create new shells"):
        shell_1 = get_shell()
        shell_2 = get_shell()
        shell_3 = get_shell()

    Check("run query until receive stop event", test=run_select_query, parallel=True)(
        host="clickhouse-test-032-rescaling",
        user="test_032",
        password="test_032",
        query="SELECT count() FROM test_distr_032",
        res1=str(numbers),
        res2=str(numbers // 2),
        trigger_event=trigger_event,
        shell=shell_1
    )

    Check("Check that cluster definition does not change during restart", test=check_remote_servers, parallel=True)(
        chi=chi,
        cluster="default",
        shards=2,
        trigger_event=trigger_event,
        shell=shell_2
    )

    with When("Change the image in the podTemplate by updating the chi version to test the rolling update logic"):
        kubectl.create_and_check(
            manifest="manifests/chi/test-032-rescaling-2.yaml",
            check={
                "apply_templates": {
                    self.context.clickhouse_template,
                    "manifests/chit/tpl-persistent-volume-100Mi.yaml",
                },
                "object_counts": {
                    "statefulset": 4,
                    "pod": 4,
                    "service": 5,
                },
                "do_not_delete": 1,
            },
            timeout=int(1000),
            shell=shell_3
        )

    trigger_event.set()
    join()

    with Then("I recreate shell"):
        shell = get_shell()
        self.context.shell = shell

    with Finally("I clean up"):
        with By("deleting test namespace"):
            delete_test_namespace()


@TestScenario
@Requirements(RQ_SRS_026_ClickHouseOperator_EnableHttps("1.0"))
@Name("test_034. Check HTTPS support for health check")
def test_034(self):
    """Check ClickHouse-Operator HTTPS support by switching configuration to HTTPS using the chopconf file and
    creating a ClickHouse-Installation with HTTPS enabled and confirming the secure connectivity between them by
    monitoring the metrics endpoint on port 8888.
    """
    create_shell_namespace_clickhouse_template()

    chopconf_file = "manifests/chopconf/test-034-chopconf.yaml"
    operator_namespace = current().context.operator_namespace

    with When("create the chi without secure connection"):
        manifest = "manifests/chi/test-034-http.yaml"
        chi = yaml_manifest.get_chi_name(util.get_full_path(manifest))
        cluster = "default"

        kubectl.create_and_check(
            manifest=manifest,
            check={
                "apply_templates": {
                    current().context.clickhouse_template,
                },
                "object_counts": {
                    "statefulset": 1,
                    "pod": 1,
                    "service": 2,
                },
                "do_not_delete": 1,
            },
            timeout=600,
        )

    with Then("check for `chi_clickhouse_metric_fetch_errors` is zero [1]"):
        out = kubectl.launch("get pods -l app=clickhouse-operator", ns=operator_namespace).splitlines()[1]
        operator_pod = re.split(r"[\t\r\n\s]+", out)[0]
        check_metrics_monitoring(
            operator_namespace=operator_namespace,
            operator_pod=operator_pod,
            expect_pattern="^chi_clickhouse_metric_fetch_errors{(.*?)} 0$",
        )

    with And(f"apply ClickHouseOperatorConfiguration with https connection: {chopconf_file}"):
        kubectl.apply(util.get_full_path(chopconf_file, lookup_in_host=False), operator_namespace)

    with And("Re-create operator pod in order to restart metrics exporter to update the configuration [1]"):
        util.restart_operator()
        out = kubectl.launch("get pods -l app=clickhouse-operator", ns=current().context.operator_namespace).splitlines()[1]
        operator_pod = re.split(r"[\t\r\n\s]+", out)[0]

    with Then("check for `chi_clickhouse_metric_fetch_errors` is not zero"):
        check_metrics_monitoring(
            operator_namespace=operator_namespace,
            operator_pod=operator_pod,
            expect_pattern="^chi_clickhouse_metric_fetch_errors{(.*?)} 1$",
        )

    with When("Reset ClickHouseOperatorConfiguration to default"):
        kubectl.delete(util.get_full_path(chopconf_file, lookup_in_host=False), operator_namespace)

    with And("Re-create operator pod in order to restart metrics exporter to update the configuration [2]"):
        util.restart_operator()
        out = kubectl.launch("get pods -l app=clickhouse-operator", ns=current().context.operator_namespace).splitlines()[1]
        operator_pod = re.split(r"[\t\r\n\s]+", out)[0]

    with Then("check for `chi_clickhouse_metric_fetch_errors` is zero [2]"):
        check_metrics_monitoring(
            operator_namespace=operator_namespace,
            operator_pod=operator_pod,
            expect_pattern="^chi_clickhouse_metric_fetch_errors{(.*?)} 0$",
        )

    kubectl.delete_chi(chi)

    with Given("clickhouse-certs.yaml secret is installed"):
        kubectl.apply(
            util.get_full_path("manifests/secret/clickhouse-certs.yaml"),
        )

    with When("create the chi with secure connection"):
        manifest = "manifests/chi/test-034-https.yaml"
        chi = yaml_manifest.get_chi_name(util.get_full_path(manifest))

        kubectl.create_and_check(
            manifest=manifest,
            check={
                "apply_templates": {
                    current().context.clickhouse_template,
                },
                "object_counts": {
                    "statefulset": 1,
                    "pod": 1,
                    "service": 2,
                },
                "do_not_delete": 1,
            },
            timeout=600,
        )

    client_pod = "test-034-client"
    with And(f"Start pod: {client_pod}"):
        kubectl.apply(util.get_full_path("manifests/chi/test-034-client.yaml"))
        kubectl.wait_pod_status(client_pod, "Running")

    with And("Confirm it can securely connect to clickhouse"):
        cmd = f"""exec {client_pod} -- clickhouse-client -h chi-test-034-https-default-0-0 --secure --port 9440 \
               --user=test_034_client --password=test_034 \
               -q 'select 1000'"""
        out = kubectl.launch(cmd, ok_to_fail=True)
        assert out == "1000", error()

    with And("Confirm it CAN NOT connect to insecure ports"):
        cmd = f"""exec {client_pod} -- clickhouse-client -h chi-test-034-https-default-0-0 --port 9000 \
               --user=test_034_client --password=test_034 \
               -q 'select 1000'"""
        out = kubectl.launch(cmd, ok_to_fail=True)
        print(out)
        assert "NETWORK_ERROR" in out, out

    with And(f"apply ClickHouseOperatorConfiguration with https connection: {chopconf_file}"):
        kubectl.apply(util.get_full_path(chopconf_file, lookup_in_host=False), operator_namespace)

    with And("Re-create operator pod in order to restart metrics exporter to update the configuration [3]"):
        util.restart_operator()
        out = kubectl.launch("get pods -l app=clickhouse-operator", ns=current().context.operator_namespace).splitlines()[1]
        operator_pod = re.split(r"[\t\r\n\s]+", out)[0]

    with Then("check for `chi_clickhouse_metric_fetch_errors` is zero [3]"):
        check_metrics_monitoring(
            operator_namespace=operator_namespace,
            operator_pod=operator_pod,
            expect_pattern="^chi_clickhouse_metric_fetch_errors{(.*?)} 0$",
        )

    with When("Reset ClickHouseOperatorConfiguration to default"):
        kubectl.delete(util.get_full_path(chopconf_file, lookup_in_host=False), operator_namespace)

    with And("Re-create operator pod in order to restart metrics exporter to update the configuration [4]"):
        util.restart_operator()
        out = kubectl.launch("get pods -l app=clickhouse-operator", ns=current().context.operator_namespace).splitlines()[1]
        operator_pod = re.split(r"[\t\r\n\s]+", out)[0]

    # 0.21.2+
    with Then("check for `chi_clickhouse_metric_fetch_errors` is zero [4]"):
        check_metrics_monitoring(
            operator_namespace=operator_namespace,
            operator_pod=operator_pod,
            expect_pattern="^chi_clickhouse_metric_fetch_errors{(.*?)} 0$",
        )

    with Finally("I clean up"):
        with By("deleting pod"):
            kubectl.launch(f"delete pod {client_pod}")
        with And("deleting chi"):
            kubectl.delete_chi(chi)
        with And("deleting test namespace"):
            delete_test_namespace()


@TestScenario
@Requirements(RQ_SRS_026_ClickHouseOperator_Managing_ReprovisioningVolume("1.0"))
@Name("test_036. Check operator volume re-provisioning")
def test_036(self):
    """Check clickhouse operator recreates volumes and schema if volume is broken."""
    create_shell_namespace_clickhouse_template()

    with Given("I create shells"):
        shell = get_shell()
        self.context.shell = shell
        shell_2 = get_shell()

    manifest = f"manifests/chi/test-036-volume-re-provisioning-1.yaml"
    chi = yaml_manifest.get_chi_name(util.get_full_path(manifest))
    cluster = "simple"
    util.require_keeper(keeper_type=self.context.keeper_type)

    with Given("chi exists"):
        kubectl.create_and_check(
            manifest=manifest,
            check={
                "apply_templates": {current().context.clickhouse_template},
                "pod_count": 2,
                "do_not_delete": 1,
            },
        )

    wait_for_cluster(chi, cluster, 1, 2)

    with And("I create replicated table with some data"):
        create_table = """
            CREATE TABLE test_local_036 ON CLUSTER '{cluster}' (a UInt32)
            Engine = ReplicatedMergeTree('/clickhouse/{installation}/tables/{shard}/{database}/{table}', '{replica}')
            PARTITION BY tuple()
            ORDER BY a
            """.replace("\r", "").replace("\n", "")
        clickhouse.query(chi, create_table)
        clickhouse.query(chi, f"INSERT INTO test_local_036 select * from numbers(10000)")

    def delete_pv():
        with When("Delete PV", description="delete PV on replica 0"):
            # Prepare counters
            pvc_count = kubectl.get_count("pvc", chi=chi)
            pv_count = kubectl.get_count("pv")
            print(f"pvc_count: {pvc_count}")
            print(f"pv_count: {pv_count}")

            pv_name = kubectl.get_pv_name("default-chi-test-036-volume-re-provisioning-simple-0-0-0")
            # retry
            kubectl.launch(f"delete pv {pv_name} --force &", shell=shell_2)
            kubectl.launch(
                f"""patch pv {pv_name} --type='json' --patch='[{{"op":"remove","path":"/metadata/finalizers"}}]'"""
            )
            # Give it some time to be deleted
            time.sleep(10)
            kubectl.launch(f"delete pv {pv_name} --force &", shell=shell_2, ok_to_fail=True)
            kubectl.launch(
                f"""patch pv {pv_name} --type='json' --patch='[{{"op":"remove","path":"/metadata/finalizers"}}]'""",
                ok_to_fail=True
            )
            kubectl.launch(f"delete pv {pv_name} --force &", shell=shell_2, ok_to_fail=True)
            kubectl.launch(
                f"""patch pv {pv_name} --type='json' --patch='[{{"op":"remove","path":"/metadata/finalizers"}}]'""",
                ok_to_fail=True
            )
            # Give it some time to be deleted
            time.sleep(10)

            with Then("PVC should be kept, PV should be deleted"):
                new_pvc_count = kubectl.get_count("pvc", chi=chi)
                new_pv_count = kubectl.get_count("pv")
                print(f"new_pvc_count: {new_pvc_count}")
                print(f"new_pv_count: {new_pv_count}")
                assert new_pvc_count == pvc_count
                assert new_pv_count < pv_count

        with And("Wait for PVC to detect PV is lost"):
            # Need to add more retries on real kubernetes
            kubectl.wait_field(
                kind="pvc",
                name="default-chi-test-036-volume-re-provisioning-simple-0-0-0",
                field=".status.phase",
                value="Lost",
            )

    def delete_sts_and_pvc():
        with When("Delete StatefulSet and PVC", description="delete StatefulSet on replica 0"):
            kubectl.launch("delete sts chi-test-036-volume-re-provisioning-simple-0-0")
            kubectl.launch("delete pvc default-chi-test-036-volume-re-provisioning-simple-0-0-0")

        with Then("Wait for StatefulSet is deleted"):
            for i in range(5):
                if kubectl.get_count("sts", "chi-test-036-volume-re-provisioning-simple-0-0") == 0:
                    break
                time.sleep(10)

        with Then("Wait for PVC is deleted"):
            for i in range(5):
                if kubectl.get_count("pvc", "default-chi-test-036-volume-re-provisioning-simple-0-0-0") == 0:
                    break
                time.sleep(10)

        assert kubectl.get_count("sts", "chi-test-036-volume-re-provisioning-simple-0-0") == 0, "StatefulSet is not deleted"
        assert kubectl.get_count("pvc", "default-chi-test-036-volume-re-provisioning-simple-0-0-0") == 0, "PVC is not deleted"

    def delete_pvc():
        with When("Delete PVC", description="delete PVC on replica 0"):
            # Prepare counters
            pvc_count = kubectl.get_count("pvc", chi=chi)
            pv_count = kubectl.get_count("pv")
            print(f"pvc_count: {pvc_count}")
            print(f"pv_count: {pv_count}")

            pvc_name = f"default-chi-test-036-volume-re-provisioning-simple-0-0-0"
            # retry
            kubectl.launch(f"delete pvc {pvc_name} --force &", shell=shell_2)
            kubectl.launch(
                f"""patch pvc {pvc_name} --type='json' --patch='[{{"op":"remove","path":"/metadata/finalizers"}}]'"""
            )
            # Give it some time to be deleted
            time.sleep(10)
            kubectl.launch(f"delete pvc {pvc_name} --force &", shell=shell_2, ok_to_fail=True)
            kubectl.launch(
                f"""patch pvc {pvc_name} --type='json' --patch='[{{"op":"remove","path":"/metadata/finalizers"}}]'""",
                ok_to_fail=True
            )
            kubectl.launch(f"delete pvc {pvc_name} --force &", shell=shell_2, ok_to_fail=True)
            kubectl.launch(
                f"""patch pvc {pvc_name} --type='json' --patch='[{{"op":"remove","path":"/metadata/finalizers"}}]'""",
                ok_to_fail=True
            )
            # Give it some time to be deleted
            time.sleep(10)

            with Then("PVC should be deleted, PV should be deleted as well"):
                new_pvc_count = kubectl.get_count("pvc", chi=chi)
                new_pv_count = kubectl.get_count("pv")
                print(f"new_pvc_count: {new_pvc_count}")
                print(f"new_pv_count: {new_pv_count}")
                assert new_pvc_count < pvc_count
                assert new_pv_count < pv_count

    def check_data_is_recovered(reconcile_task_id):
        with Then(f"Kick operator to start reconcile cycle to fix lost {reconcile_task_id}"):
            cmd = f'patch chi {chi} --type=\'json\' --patch=\'[{{"op":"add","path":"/spec/taskID","value":"{reconcile_task_id}"}}]\''
            kubectl.launch(cmd)
            kubectl.wait_chi_status(chi, "InProgress")
            kubectl.wait_chi_status(chi, "Completed")
            wait_for_cluster(chi, cluster, 1, 2)

        with Then("I check PV is in place"):
            kubectl.wait_field(
                "pvc",
                "default-chi-test-036-volume-re-provisioning-simple-0-0-0",
                ".status.phase",
                "Bound",
            )
            kubectl.wait_object(
                "pv",
                kubectl.get_pv_name("default-chi-test-036-volume-re-provisioning-simple-0-0-0"),
            )
            size = kubectl.get_pv_size("default-chi-test-036-volume-re-provisioning-simple-0-0-0")
            assert size == "1Gi", error()

        with And("I check data on each replica"):
            with By("checking data on the replica 0"):
                r = clickhouse.query(
                    chi,
                    pod="chi-test-036-volume-re-provisioning-simple-0-0-0",
                    sql="SELECT count(*) FROM test_local_036",
                )
                assert r == "10000", error()
            with And("checking data on the replica 1"):
                r = clickhouse.query(
                    chi,
                    pod="chi-test-036-volume-re-provisioning-simple-0-1-0",
                    sql="SELECT count(*) FROM test_local_036",
                )
                assert r == "10000", error()

    delete_sts_and_pvc()
    check_data_is_recovered("reconcile-after-STS-and-PVC-deleted")

    delete_pvc()
    check_data_is_recovered("reconcile-after-PVC-deleted")

    delete_pv()
    check_data_is_recovered("reconcile-after-PV-deleted")

    with Finally("I clean up"):
        with By("deleting test namespace"):
            delete_test_namespace()


@TestScenario
@Requirements(RQ_SRS_026_ClickHouseOperator_Managing_StorageManagementSwitch("1.0"))
@Name("test_037. StorageManagement switch")
def test_037(self):
    """Check clickhouse-operator supports switching storageManagement
    config option from default (StatefulSet) to Operator"""
    create_shell_namespace_clickhouse_template()

    cluster = "default"
    manifest = f"manifests/chi/test-037-1-storagemanagement-switch.yaml"
    chi = yaml_manifest.get_chi_name(util.get_full_path(manifest))
    util.require_keeper(keeper_type=self.context.keeper_type)

    with Given("chi exists"):
        kubectl.create_and_check(
            manifest=manifest,
            check={
                "apply_templates": {
                    current().context.clickhouse_template,
                },
                "pod_count": 1,
                "do_not_delete": 1,
            },
        )

    with And("I time up pod start time"):
        start_time = kubectl.get_field("pod", f"chi-{chi}-{cluster}-0-0-0", ".status.startTime")

    with And("I create a table with some data"):
        create_table = """
            CREATE TABLE test_local_037 (a UInt32)
            Engine = MergeTree()
            ORDER BY a
            """.replace(
            "\r", ""
        ).replace(
            "\n", ""
        )
        clickhouse.query(chi, create_table)
        clickhouse.query(chi, f"INSERT INTO test_local_037 select * from numbers(10000)")

    with When("I switch storageManagement to Operator"):
        kubectl.create_and_check(
            manifest=f"manifests/chi/test-037-2-storagemanagement-switch.yaml",
            check={
                "apply_templates": {
                    current().context.clickhouse_template,
                },
                "pod_count": 1,
                "do_not_delete": 1,
            },
        )

    with And("I check cluster is restarted and time up new pod start time"):
        start_time_new = kubectl.get_field("pod", f"chi-{chi}-{cluster}-0-0-0", ".status.startTime")
        assert start_time != start_time_new, error()
        start_time = start_time_new

    with And("I rescale volume configuration to 2Gi to check that storage management is switched"):
        kubectl.create_and_check(
            manifest=f"manifests/chi/test-037-3-storagemanagement-switch.yaml",
            check={
                "apply_templates": {
                    current().context.clickhouse_template,
                },
                "pod_count": 1,
                "do_not_delete": 1,
            },
        )

    with Then("storage size should be 2Gi"):
        kubectl.wait_field(
            "pvc",
            f"default-chi-test-037-storagemanagement-switch-{cluster}-0-0-0",
            ".spec.resources.requests.storage",
            "2Gi",
        )
        size = kubectl.get_pvc_size(f"default-chi-test-037-storagemanagement-switch-{cluster}-0-0-0")
        assert size == "2Gi", error()

    with And("check the pod's start time to see if it has been restarted"):
        start_time_new = kubectl.get_field("pod", f"chi-{chi}-{cluster}-0-0-0", ".status.startTime")
        with Then("storage provisioner is operator, pod should not be restarted"):
            assert start_time == start_time_new, error()

    with And("check data in the table"):
        r = clickhouse.query(
            chi,
            "SELECT count(*) from test_local_037",
            pod=f"chi-test-037-storagemanagement-switch-{cluster}-0-0-0",
        )
        assert r == "10000"

    with Finally("I clean up"):
        with By("deleting test namespace"):
            delete_test_namespace()


@TestCheck
@Name("test_039. Inter-cluster communications with secret")
def test_039(self, step=0, delete_chi=0):
    """Check clickhouse-operator support inter-cluster communications with secrets."""
    cluster = "default"
    manifest = f"manifests/chi/test-039-{step}-communications-with-secret.yaml"
    chi = yaml_manifest.get_chi_name(util.get_full_path(manifest))
    util.require_keeper(keeper_type=self.context.keeper_type)

    with Given("clickhouse-certs.yaml secret is installed"):
        kubectl.apply(
            util.get_full_path("manifests/secret/clickhouse-certs.yaml"),
    )

    with Given("chi exists"):
        kubectl.create_and_check(
            manifest=manifest,
            check={
                "apply_templates": {
                    current().context.clickhouse_template,
                    "manifests/secret/test-038-secret.yaml",
                },
                "pod_count": 2,
                "do_not_delete": 1,
            },
        )

    wait_for_cluster(chi, cluster, 2, pwd="qkrq")

    with When("I create distributed table that use secure port and insert data into it"):
        clickhouse.query(
            chi,
            "CREATE OR REPLACE TABLE secure on cluster '{cluster}' (a UInt32) ENGINE = MergeTree() PARTITION BY tuple() ORDER BY a",
            pwd="qkrq",
        )
        clickhouse.query(
            chi,
            "CREATE OR REPLACE TABLE secure_dist on cluster '{cluster}' as secure ENGINE = Distributed('{cluster}', default, secure, a%2)",
            pwd="qkrq",
        )
        clickhouse.query(
            chi,
            "INSERT INTO secure_dist select number as a from numbers(10)",
            pwd="qkrq",
        )

    if step == 0:
        with Then("Select in cluster with no secret should fail"):
            r = clickhouse.query_with_error(chi, "SELECT count(a) FROM secure_dist", pwd="qkrq")
            assert "AUTHENTICATION_FAILED" in r
    if step > 0:
        with Then("Select in cluster with secret should pass"):
            r = clickhouse.query(chi, "SELECT count() FROM secure_dist", pwd="qkrq")
            assert r == "10"

    if step == 4:
        with Then("Create replicated table to test interserver_https_port"):
            clickhouse.query(
                chi,
                "CREATE OR REPLACE TABLE secure_repl on cluster 'all-replicated' (a UInt32) ENGINE = ReplicatedMergeTree('/clickhouse/{cluster}/tables/{uuid}', '{replica}')  PARTITION BY tuple() ORDER BY a",
                pwd="qkrq",
            )
            clickhouse.query(
                chi,
                "INSERT INTO secure_repl select number as a from numbers(10)",
                pwd="qkrq",
            )

    with Finally("I delete namespace"):
        shell = get_shell()
        self.context.shell = shell
        util.delete_namespace(namespace=self.context.test_namespace, delete_chi=1)
        shell.close()


@TestScenario
@Requirements(RQ_SRS_026_ClickHouseOperator_InterClusterCommunicationWithSecret("1.0"))
@Name("test_039_0. Inter-cluster communications with no secret defined")
def test_039_0(self):
    create_shell_namespace_clickhouse_template()

    test_039(step=0)


@TestScenario
@Requirements(RQ_SRS_026_ClickHouseOperator_InterClusterCommunicationWithSecret("1.0"))
@Name("test_039_1. Inter-cluster communications with 'auto' secret")
def test_039_1(self):
    """Check clickhouse-operator support inter-cluster communications with 'auto' secret."""
    create_shell_namespace_clickhouse_template()

    test_039(step=1)


@TestScenario
@Requirements(RQ_SRS_026_ClickHouseOperator_InterClusterCommunicationWithSecret("1.0"))
@Name("test_039_2. Inter-cluster communications with plan text secret")
def test_039_2(self):
    """Check clickhouse-operator support inter-cluster communications with plan text secret."""
    create_shell_namespace_clickhouse_template()

    test_039(step=2)


@TestScenario
@Requirements(RQ_SRS_026_ClickHouseOperator_InterClusterCommunicationWithSecret("1.0"))
@Name("test_039_3. Inter-cluster communications with k8s secret")
def test_039_3(self):
    """Check clickhouse-operator support inter-cluster communications with k8s secret."""
    create_shell_namespace_clickhouse_template()

    test_039(step=3)


@TestScenario
@Requirements(RQ_SRS_026_ClickHouseOperator_InterClusterCommunicationWithSecret("1.0"))
@Name("test_039_4. Inter-cluster communications over HTTPS")
def test_039_4(self):
    """Check clickhouse-operator support inter-cluster communications over HTTPS."""
    create_shell_namespace_clickhouse_template()

    test_039(step=4, delete_chi=1)


@TestScenario
@Name("test_040. Inject a startup probe using an auto template")
def test_040(self):

    create_shell_namespace_clickhouse_template()

    manifest = "manifests/chi/test-005-acm.yaml"
    chi = yaml_manifest.get_chi_name(util.get_full_path(manifest))

    with Given("Auto template with a startup probe is deployed"):
        kubectl.apply(util.get_full_path("manifests/chit/tpl-startup-probe.yaml"))

    kubectl.create_and_check(
        manifest="manifests/chi/test-005-acm.yaml",
        check={
            "pod_count": 1,
            "pod_volumes": {
                "/var/lib/clickhouse",
            },
            "pod_image": "clickhouse/clickhouse-server:23.8",
            "do_not_delete": 1,
            "chi_status": "InProgress",
        },
    )

    with Then("Startup probe should be defined"):
        assert "startupProbe" in kubectl.get_pod_spec(chi)["containers"][0]

    kubectl.wait_chi_status(chi, "Completed")

    with Then("uptime() should be more than 120 seconds as defined by a probe"):
        out = clickhouse.query(chi, "select uptime()")
        print(f"clickhouse uptime: {out}")
        assert int(out) > 120

    with Finally("I clean up"):
        with By("deleting test namespace"):
            delete_test_namespace()


@TestScenario
@Name("test_041. Secure zookeeper")
def test_041(self):
    """Check clickhouse operator support secure zookeeper."""

    create_shell_namespace_clickhouse_template()

    cluster = "default"
    manifest = f"manifests/chi/test-041-secure-zookeeper.yaml"
    chi = yaml_manifest.get_chi_name(util.get_full_path(manifest))
    util.require_keeper(keeper_type=self.context.keeper_type, keeper_manifest="zookeeper-1-node-1GB-for-tests-only-scaleout-pvc-secure.yaml")

    with Given("clickhouse-certs.yaml secret is installed"):
        kubectl.apply(
            util.get_full_path("manifests/secret/clickhouse-certs.yaml"),
    )

    with Given("chi exists"):
        kubectl.create_and_check(
            manifest=manifest,
            check={
                "pod_count": 2,
                "do_not_delete": 1,
            },
        )

    wait_for_cluster(chi, cluster, 1, 2)

    with When("I create replicated table and insert data into it"):
        for r in [0,1]:
            clickhouse.query(
                chi,
                host = f"chi-{chi}-{cluster}-0-{r}-0",
                sql = "CREATE TABLE secure_repl (a UInt32) "
                "ENGINE = ReplicatedMergeTree('/clickhouse/{cluster}/tables/{table}', '{replica}')  "
                "PARTITION BY tuple() ORDER BY a"
                )
        clickhouse.query(
            chi,
            "INSERT INTO secure_repl select number as a from numbers(10)",
            host = f"chi-{chi}-{cluster}-0-0-0"
        )

    with Then("I check clickhouse can successfully connect to zookeeper"):
        clickhouse.query(chi, "SELECT * FROM system.zookeeper WHERE path = '/'")

    with And("I check data is replicated"):
        r = clickhouse.query(
            chi,
            "SELECT count(*) FROM secure_repl",
            host = f"chi-{chi}-{cluster}-0-1-0")
        assert r == "10"

    with And("I check connection is secured"):
        with By("checking chop-generated-zookeeper.xml is properly configured"):
            r = kubectl.launch(f"""exec chi-{chi}-default-0-0-0 -- bash -c 'cat """
                               f"""/etc/clickhouse-server/conf.d/chop-generated-zookeeper.xml | grep -c "<secure>1</secure>"'""")

            assert r == "1"

    with Finally("I clean up"):
        with By("deleting test namespace"):
            delete_test_namespace()


@TestScenario
@Name("test_042. Test configuration rollback")
def test_042(self):
    create_shell_namespace_clickhouse_template()
    with Given("I change operator statefullSet timeout"):
        util.apply_operator_config("manifests/chopconf/low-timeout.yaml")

    cluster = "default"
    manifest = f"manifests/chi/test-042-rollback-1.yaml"
    chi = yaml_manifest.get_chi_name(util.get_full_path(manifest))

    with Given("CHI is installed"):
        kubectl.create_and_check(
            manifest=manifest,
            check={
                "pod_count": 2,
                "apply_templates": {
                    current().context.clickhouse_template,
                },
                "pod_image": current().context.clickhouse_version,
                "do_not_delete": 1,
            },
        )

    with When("Update with a spec that crashes ClickHouse"):
        kubectl.create_and_check(
            manifest="manifests/chi/test-042-rollback-2.yaml",
            check={
                "chi_status": "InProgress",
                "do_not_delete": 1,
            },
        )

        with Then("Operator should apply changes, and both pods should be created"):
            kubectl.wait_chi_status(chi, "Aborted")
            kubectl.wait_objects(chi, {"statefulset": 2, "pod": 2, "service": 3})

        with And("First node is in CrashLoopBackOff"):
            kubectl.wait_field(
                "pod",
                f"chi-{chi}-{cluster}-0-0-0",
                ".status.containerStatuses[0].state.waiting.reason",
                "CrashLoopBackOff"
            )

        with And("First node is down"):
            res = clickhouse.query_with_error(chi, host=f"chi-{chi}-{cluster}-0-0-0", sql="select 1")
            assert res != "1"

        with And("Second node is up"):
            res = clickhouse.query_with_error(chi, host=f"chi-{chi}-{cluster}-1-0-0", sql="select 1")
            assert res == "1"

    with When("Update with another spec that crashes ClickHouse"):
        kubectl.create_and_check(
            manifest="manifests/chi/test-042-rollback-3.yaml",
            check={
                "chi_status": "InProgress",
                "do_not_delete": 1,
            },
        )

        with Then("Operator should apply changes, and both pods should be created"):
            kubectl.wait_chi_status(chi, "Aborted")
            kubectl.wait_objects(chi, {"statefulset": 2, "pod": 2, "service": 3})

        with And("First node is in CrashLoopBackOff"):
            kubectl.wait_field("pod", f"chi-{chi}-{cluster}-0-0-0",
                    ".status.containerStatuses[0].state.waiting.reason",
                    "CrashLoopBackOff")

        with And("First node is down"):
            res = clickhouse.query_with_error(chi, host=f"chi-{chi}-{cluster}-0-0-0", sql="select 1")
            assert res != "1"

        with And("Second node is up"):
            res = clickhouse.query_with_error(chi, host=f"chi-{chi}-{cluster}-1-0-0", sql="select 1")
            assert res == "1"

    with When("CHI is reverted to a good one"):
        kubectl.create_and_check(
            manifest=manifest,
            check={
                "pod_count": 2,
                "do_not_delete": 1,
                "chi_status": "Completed",
            },
        )

        with Then("Both nodes are working"):
            res = clickhouse.query_with_error(chi, "select count() from cluster('all-sharded', system.one)")
            assert res == "2"

    with Finally("I clean up"):
        with By("deleting chi"):
            kubectl.delete_chi(chi)
        with And("deleting test namespace"):
            delete_test_namespace()


@TestCheck
@Name("test_043. Logs container customizing")
def test_043(self, manifest):
    """Check that clickhouse-operator support logs container customizing."""

    cluster = "cluster"
    chi = yaml_manifest.get_chi_name(util.get_full_path(manifest))

    with Given("CHI is installed"):
        kubectl.create_and_check(
            manifest=manifest,
            check={
                "pod_count": 1,
                "do_not_delete": 1,
                },
            )

    with Then("I check both containers are ready"):
        assert kubectl.get_field(
            kind="pod",
            name=f"chi-{chi}-{cluster}-0-0-0",
            field=".status.containerStatuses[0].ready"
        ) == "true", error()
        assert kubectl.get_field(
            kind="pod",
            name=f"chi-{chi}-{cluster}-0-0-0",
            field=".status.containerStatuses[1].ready"
        ) == "true", error()

    with Then("I check clickhouse logs are in clickhouse-log container"):
        with By("calling ls inside clickhouse-log in /var/log directory"):
            r = kubectl.launch(f"exec chi-{chi}-{cluster}-0-0-0 -c clickhouse-log -- bash -c 'ls /var/log/clickhouse-server/'")

        assert "clickhouse-server.err.log" in r, error()
        assert "clickhouse-server.log" in r, error()

    with Finally("I clean up"):
        with By("deleting chi"):
            kubectl.delete_chi(chi)
        with And("deleting test namespace"):
            delete_test_namespace()


@TestScenario
@Requirements(RQ_SRS_026_ClickHouseOperator_CustomResource_Spec_Defaults_Templates_logVolumeClaimTemplate("1.0"))
@Name("test_043_0. Logs container customizing using PodTemplate")
def test_043_0(self):
    """Check that clickhouse-operator support manual logs container customizing."""
    create_shell_namespace_clickhouse_template()

    test_043(manifest="manifests/chi/test-043-0-logs-container-customizing.yaml")


@TestScenario
@Requirements(RQ_SRS_026_ClickHouseOperator_CustomResource_Spec_Defaults_Templates_logVolumeClaimTemplate("1.0"))
@Name("test_043_1. Default clickhouse-log container")
def test_043_1(self):
    """Check that clickhouse-operator sets up default logs container if it is not specified in Pod."""
    create_shell_namespace_clickhouse_template()

    test_043(manifest="manifests/chi/test-043-1-logs-container-customizing.yaml")


@TestScenario
@Requirements(RQ_SRS_026_ClickHouseOperator_ReconcilingCycle("1.0"),
              RQ_SRS_026_ClickHouseOperator_Managing_ClusterScaling_SchemaPropagation("1.0"))
@Name("test_044. Schema and data propagation with slow replica")
def test_044(self):
    """Check that schema and data can be propagated on other replica if replica start takes a lot of time."""
    create_shell_namespace_clickhouse_template()
    cluster = "default"
    manifest = f"manifests/chi/test-044-0-slow-propagation.yaml"
    chi = yaml_manifest.get_chi_name(util.get_full_path(manifest))
    util.require_keeper(keeper_type=self.context.keeper_type)
    operator_namespace = current().context.operator_namespace

    with Given("I change operator statefullSet timeout"):
        util.apply_operator_config("manifests/chopconf/low-timeout.yaml")


    with And("CHI with 1 replica is installed"):
        kubectl.create_and_check(
            manifest=manifest,
            check={
                "pod_count": 1,
                "do_not_delete": 1,
            },
        )

    with When("I create replicated table on the first replica"):
        clickhouse.query(
            chi,
            """CREATE TABLE test_local (a UInt32)
            Engine = ReplicatedMergeTree('/clickhouse/{installation}/tables/{shard}/{database}/{table}', '{replica}')
            PARTITION BY tuple() ORDER BY a"""
        )

    with And("I add 1 slow replica"):
        kubectl.create_and_check(
            manifest="manifests/chi/test-044-1-slow-propagation.yaml",
            check={
                "pod_count": 2,
                "do_not_delete": 1,
                "chi_status": "Aborted"
            },
        )
        client_pod = f"chi-{chi}-{cluster}-0-1-0"
        kubectl.wait_field(
            "pod",
            client_pod,
            ".status.containerStatuses[0].ready",
            "true")

    with Then("I check that schema is not yet propagated"):
        with By("checking schema on the slow replica"):
            r = clickhouse.query(chi, "SHOW tables", host=f"chi-{chi}-{cluster}-0-1-0")
            assert not ("test_local" in r), error()

    with When("I update CHI manifest to trigger reconcile"):
        with By("adding taskID to CHI"):
            kubectl.create_and_check(
                manifest="manifests/chi/test-044-2-slow-propagation.yaml",
                check={
                    "pod_count": 2,
                    "do_not_delete": 1,
                },
            )

    with Then("I check schema is propagated"):
        with By("checking schema on the slow replica"):
            r = clickhouse.query(chi, "SHOW tables", host=f"chi-{chi}-{cluster}-0-1-0")
            assert "test_local" in r, error()

    with Finally("I clean up"):
        with By("deleting chi"):
            kubectl.delete_chi(chi)
        with And("deleting test namespace"):
            delete_test_namespace()


@TestCheck
@Name("test_045. Restart operator without waiting for queries to finish")
def test_045(self, manifest):
    """Check that operator support does not wait for the query
     to finish before operator commences restart."""

    chi = yaml_manifest.get_chi_name(util.get_full_path(manifest))

    with Given("CHI is installed"):
        kubectl.create_and_check(
            manifest=manifest,
            check={
                "pod_count": 1,
                "do_not_delete": 1,
                },
            )

    with When("I reconcile CHI with restart=RollingUpdate"):
        with By("patching CHI with a restart attribute"):
            cmd = f'patch chi {chi} --type=\'json\' --patch=\'[{{"op":"add","path":"/spec/restart","value":"RollingUpdate"}}]\''
            kubectl.launch(cmd)

    # Reconcile will exclude host from the cluster which may take up to 1 minute
    counter = 90
    with Then("operator SHALL not wait for the query to finish"):
        out = clickhouse.query_with_error(
            chi_name=chi,
            sql=f"SELECT count(sleepEachRow(1)) FROM numbers({counter}) SETTINGS function_sleep_max_microseconds_per_block=0",
            timeout=120)
        assert out != counter, error()

    with Finally("I clean up"):
        with By("deleting chi"):
            kubectl.delete_chi(chi)
        with And("deleting test namespace"):
            delete_test_namespace()


@TestScenario
@Requirements(RQ_SRS_026_ClickHouseOperator_CustomResource_Spec_Reconciling_Policy("1.0"))
@Name("test_045_1. Reconcile wait queries property specified by CHI")
def test_045_1(self):
    """Check that operator supports spec.reconciling.policy property in CHI that
    forces the operator not to wait for the queries to finish before restart."""

    create_shell_namespace_clickhouse_template()

    test_045(manifest=f"manifests/chi/test-045-1-wait-query-finish.yaml")


@TestScenario
@Requirements(RQ_SRS_026_ClickHouseOperator_Configuration_Spec_ReconcileWaitQueries("1.0"))
@Name("test_045_2. Reconcile wait queries property specified by clickhouse-operator config")
def test_045_2(self):
    """Check that operator supports spec.reconcile.host.wait.queries property in clickhouse-operator config
    that forces the operator not to wait for the queries to finish before restart."""
    create_shell_namespace_clickhouse_template()

    with Given("I set spec.reconcile.host.wait.queries property"):
        util.apply_operator_config("manifests/chopconf/test-045-chopconf.yaml")

    test_045(manifest=f"manifests/chi/test-045-2-wait-query-finish.yaml")


@TestScenario
@Name("test_046. Metrics for clickhouse-operator")
def test_046(self):
    """Check that clickhouse-operator creates metrics for reconcile and other clickhouse-operator events."""
    create_shell_namespace_clickhouse_template()
    cluster = "default"
    manifest = f"manifests/chi/test-046-0-clickhouse-operator-metrics.yaml"
    chi = yaml_manifest.get_chi_name(util.get_full_path(manifest))
    operator_namespace = current().context.operator_namespace
    out = kubectl.launch("get pods -l app=clickhouse-operator", ns=current().context.operator_namespace).splitlines()[1]
    operator_pod = re.split(r"[\t\r\n\s]+", out)[0]

    with Given("CHI with 1 replica is installed"):
        kubectl.create_and_check(
            manifest=manifest,
            check={
                "pod_count": 2,
                "do_not_delete": 1,
            },
        )

    def check_metrics(metric_names):
        for metric_name in metric_names:
            with Then(f"I check {metric_name} metric for clickhouse-operator exists"):
                check_metrics_monitoring(
                    operator_namespace=operator_namespace,
                    operator_pod=operator_pod,
                    container="clickhouse-operator",
                    port="9999",
                    expect_pattern=metric_name,
                )

    with Then(f"Check clickhouse-operator exposes clickhouse_operator_chi_reconciles_* metrics"):
        check_metrics([
            "clickhouse_operator_chi_reconciles_started{.*chi=\"test-046-operator-metrics\".*} 1",
            "clickhouse_operator_chi_reconciles_completed{.*chi=\"test-046-operator-metrics\".*} 1"
        ])

    with Then("I update CHI manifest to trigger reconcile"):
        with By("adding taskID to CHI"):
            kubectl.create_and_check(
                manifest="manifests/chi/test-046-1-clickhouse-operator-metrics.yaml",
                check={
                    "pod_count": 2,
                    "do_not_delete": 1,
                },
            )

    with Then(f"Check clickhouse-operator exposes clickhouse_operator_chi_reconciles_* metrics"):
        check_metrics([
            "clickhouse_operator_chi_reconciles_started{.*chi=\"test-046-operator-metrics\".*} 2",
            "clickhouse_operator_chi_reconciles_completed{.*chi=\"test-046-operator-metrics\".*} 2"
        ])

    with Then("I update CHI manifest with wrong clickhouse version"):
        kubectl.create_and_check(
            manifest="manifests/chi/test-046-2-clickhouse-operator-metrics.yaml",
            check={
                "pod_count": 2,
                "do_not_delete": 1,
                "chi_status": "InProgress",
            },
        )

    with Then("ClickHouse image can not be retrieved"):
        kubectl.wait_field(
            "pod",
            "chi-test-046-operator-metrics-default-0-0-0",
            ".status.containerStatuses[0].state.waiting.reason",
            "ImagePullBackOff",
        )

    with Then("Wait until operator aborts"):
        kubectl.wait_chi_status(chi, "Aborted")

    with Then(f"Check clickhouse-operator exposes clickhouse_operator_chi_reconciles_aborted metric"):
        check_metrics([
            "clickhouse_operator_chi_reconciles_started{.*chi=\"test-046-operator-metrics\".*} 3",
            "clickhouse_operator_chi_reconciles_completed{.*chi=\"test-046-operator-metrics\".*} 2",
            "clickhouse_operator_chi_reconciles_aborted{.*chi=\"test-046-operator-metrics\".*} 1",
            "clickhouse_operator_host_reconciles_errors{.*chi=\"test-046-operator-metrics\".*} 1",
        ])

    with Then("I restore the correct version"):
        kubectl.create_and_check(
            manifest="manifests/chi/test-046-0-clickhouse-operator-metrics.yaml",
            check={
                "pod_count": 2,
                "do_not_delete": 1,
            },
        )

    with Then(f"Check all chi and host reconciles metrics"):
        check_metrics([
            "clickhouse_operator_chi_reconciles_started{.*chi=\"test-046-operator-metrics\".*} 4",
            "clickhouse_operator_chi_reconciles_completed{.*chi=\"test-046-operator-metrics\".*} 3",
            "clickhouse_operator_chi_reconciles_aborted{.*chi=\"test-046-operator-metrics\".*} 1",
            "clickhouse_operator_chi_reconciles_timings.*chi=\"test-046-operator-metrics\".*",
            # TODO: add proper counts for host reconciles
            "clickhouse_operator_host_reconciles_started.*chi=\"test-046-operator-metrics\".*",
            "clickhouse_operator_host_reconciles_completed.*chi=\"test-046-operator-metrics\".*",
#            "clickhouse_operator_host_reconciles_restarts.*chi=\"test-046-operator-metrics\".*",
            "clickhouse_operator_host_reconciles_errors.*chi=\"test-046-operator-metrics\".*",
            "clickhouse_operator_host_reconciles_timings.*chi=\"test-046-operator-metrics\".*",
            ])

    with Finally("I clean up"):
        with By("deleting chi"):
            kubectl.delete_chi(chi)
        with And("deleting test namespace"):
            delete_test_namespace()


@TestScenario
@Requirements(RQ_SRS_026_ClickHouseOperator_CustomResource_Spec_Configuration_Clusters_Cluster_Layout_Shards_Weight("1.0"))
@Name("test_047. Zero weighted shard")
def test_047(self):
    """Check that clickhouse-operator supports specifying shard weight as 0 and
    check that data not inserted into zero-weighted shard in distributed table."""

    create_shell_namespace_clickhouse_template()
    util.require_keeper(keeper_type=self.context.keeper_type)
    manifest = f"manifests/chi/test-047-zero-weighted-shard.yaml"
    chi = yaml_manifest.get_chi_name(util.get_full_path(manifest))
    cluster = "default"
    with Given("CHI with 2 shards is installed"):
        kubectl.create_and_check(
            manifest=manifest,
            check={
                "pod_count": 2,
                "do_not_delete": 1,
                },
            )
    numbers = 100
    with When("I create distributed table"):
        create_table = """
            CREATE TABLE test_local_047 ON CLUSTER 'default' (a UInt32)
            Engine = ReplicatedMergeTree('/clickhouse/{installation}/tables/{shard}/{database}/{table}', '{replica}')
            PARTITION BY tuple()
            ORDER BY a
            """.replace(
            "\r", ""
        ).replace(
            "\n", ""
        )
        clickhouse.query(chi, create_table)
        clickhouse.query(
            chi,
            "CREATE TABLE test_distr_047 ON CLUSTER 'default' AS test_local_047 "
            "Engine = Distributed('default', default, test_local_047, a%2)",
        )

    with And("I insert data in the distributed table"):
        clickhouse.query(chi, f"INSERT INTO test_distr_047 select * from numbers({numbers})")

    with Then("I check only non-zero weighted shard contains data"):
        out = clickhouse.query(chi, "SELECT count(*) from test_local_047", host=f"chi-{chi}-{cluster}-0-0-0")
        assert out == "0"
        out = clickhouse.query(chi, "SELECT count(*) from test_local_047", host=f"chi-{chi}-{cluster}-1-0-0")
        assert out == f"{numbers}"
        out = clickhouse.query(chi, "SELECT count(*) from test_distr_047", host=f"chi-{chi}-{cluster}-0-0-0")
        assert out == f"{numbers}"
        out = clickhouse.query(chi, "SELECT count(*) from test_distr_047", host=f"chi-{chi}-{cluster}-1-0-0")
        assert out == f"{numbers}"

    with Then("I check weight is specified in /etc/clickhouse-server/config.d/chop-generated-remote_servers.xml file"):
        r = kubectl.launch(
            f"""exec chi-{chi}-default-0-0-0 -- bash -c 'cat """
            f"""/etc/clickhouse-server/config.d/chop-generated-remote_servers.xml | head -n 7 | tail -n 1'"""
        )
        assert "<weight>0</weight>" in r
        r = kubectl.launch(
            f"""exec chi-{chi}-default-0-0-0 -- bash -c 'cat """
            f"""/etc/clickhouse-server/config.d/chop-generated-remote_servers.xml | head -n 16 | tail -n 1'"""
            )
        assert "<weight>1</weight>" in r

    with Finally("I clean up"):
        with By("deleting chi"):
            kubectl.delete_chi(chi)
        with And("deleting test namespace"):
            delete_test_namespace()


<<<<<<< HEAD
# @TestScenario
# @Name("test_048. Clickhouse-keeper")
# @Requirements(RQ_SRS_026_ClickHouseOperator_CustomResource_Kind_ClickHouseKeeperInstallation("1.0"))
# def test_048(self):
#     """Check clickhouse-operator support ClickHouseKeeperInstallation."""
#
#     create_shell_namespace_clickhouse_template()
#     util.require_keeper(keeper_type="clickhouse-keeper_with_CHKI",
#                         keeper_manifest="clickhouse-keeper-3-node-for-test-only.yaml")
#     manifest = f"manifests/chi/test-048-clickhouse-keeper.yaml"
#     chi = yaml_manifest.get_chi_name(util.get_full_path(manifest))
#     cluster = "default"
#     with Given("CHI with 2 shards"):
#         kubectl.create_and_check(
#             manifest=manifest,
#             check={
#                 "pod_count": 2,
#                 "do_not_delete": 1,
#                 },
#             )
#     numbers = 100
#     with When("I create distributed table"):
#         create_table = """
#             CREATE TABLE test_local_048 ON CLUSTER 'default' (a UInt32)
#             Engine = ReplicatedMergeTree('/clickhouse/{installation}/tables/{shard}/{database}/{table}', '{replica}')
#             PARTITION BY tuple()
#             ORDER BY a
#             """.replace(
#             "\r", ""
#         ).replace(
#             "\n", ""
#         )
#         clickhouse.query(chi, create_table)
#         clickhouse.query(
#             chi,
#             "CREATE TABLE test_distr_048 ON CLUSTER 'default' AS test_local_048 "
#             "Engine = Distributed('default', default, test_local_048, a%2)",
#         )
#
#     with And("Give CH some time to propagate new table"):
#         time.sleep(30)
#     with And("I insert data in the distributed table"):
#         clickhouse.query(chi, f"INSERT INTO test_distr_048 select * from numbers({numbers})")
#     with And("Give data some time to propagate among CH instances"):
#         time.sleep(30)
#
#     with Then("Check local table on host 0 has 1/2 of all rows"):
#         out = clickhouse.query(chi, "SELECT count(*) from test_local_048", host=f"chi-{chi}-{cluster}-0-0-0")
#         assert out == f"{numbers // 2}", error()
#     with Then("Check local table on host 1 has 1/2 of all rows"):
#         out = clickhouse.query(chi, "SELECT count(*) from test_local_048", host=f"chi-{chi}-{cluster}-1-0-0")
#         assert out == f"{numbers // 2}", error()
#     with Then("Check dist table on host 0 has all rows"):
#         out = clickhouse.query(chi, "SELECT count(*) from test_distr_048", host=f"chi-{chi}-{cluster}-0-0-0")
#         assert out == f"{numbers}", error()
#     with Then("Check dist table on host 1 has all rows"):
#         out = clickhouse.query(chi, "SELECT count(*) from test_distr_048", host=f"chi-{chi}-{cluster}-1-0-0")
#         assert out == f"{numbers}", error()
#
#     with Finally("I clean up"):
#         with By("deleting chi"):
#             kubectl.delete_chi(chi)
#         with And("deleting test namespace"):
#             delete_test_namespace()
=======
@TestScenario
@Name("test_048. Clickhouse-keeper")
@Requirements(RQ_SRS_026_ClickHouseOperator_CustomResource_Kind_ClickHouseKeeperInstallation("1.0"),
              RQ_SRS_026_ClickHouseOperator_CustomResource_ClickHouseKeeperInstallation_volumeClaimTemplates("1.0"))
def test_048(self):
    """Check clickhouse-operator support ClickHouseKeeperInstallation with PVC in keeper manifest."""

    create_shell_namespace_clickhouse_template()
    util.require_keeper(keeper_type="clickhouse-keeper_with_CHKI",
                        keeper_manifest="clickhouse-keeper-3-node-with-volume-for-test-only.yaml")
    manifest = f"manifests/chi/test-048-clickhouse-keeper.yaml"
    chi = yaml_manifest.get_chi_name(util.get_full_path(manifest))
    cluster = "default"
    with Given("CHI with 2 shards"):
        kubectl.create_and_check(
            manifest=manifest,
            check={
                "pod_count": 2,
                "do_not_delete": 1,
                },
            )
    numbers = 100
    with When("I create distributed table"):
        create_table = """
            CREATE TABLE test_local_048 ON CLUSTER 'default' (a UInt32)
            Engine = ReplicatedMergeTree('/clickhouse/{installation}/tables/{shard}/{database}/{table}', '{replica}')
            PARTITION BY tuple()
            ORDER BY a
            """.replace(
            "\r", ""
        ).replace(
            "\n", ""
        )
        clickhouse.query(chi, create_table)
        clickhouse.query(
            chi,
            "CREATE TABLE test_distr_048 ON CLUSTER 'default' AS test_local_048 "
            "Engine = Distributed('default', default, test_local_048, a%2)",
        )
        
    with And("Give CH some time to propagate new table"):
        time.sleep(30)
    with And("I insert data in the distributed table"):
        clickhouse.query(chi, f"INSERT INTO test_distr_048 select * from numbers({numbers})")
    with And("Give data some time to propagate among CH instances"):
        time.sleep(30)

    with Then("Check local table on host 0 has 1/2 of all rows"):
        out = clickhouse.query(chi, "SELECT count(*) from test_local_048", host=f"chi-{chi}-{cluster}-0-0-0")
        assert out == f"{numbers // 2}", error()
    with Then("Check local table on host 1 has 1/2 of all rows"):
        out = clickhouse.query(chi, "SELECT count(*) from test_local_048", host=f"chi-{chi}-{cluster}-1-0-0")
        assert out == f"{numbers // 2}", error()
    with Then("Check dist table on host 0 has all rows"):
        out = clickhouse.query(chi, "SELECT count(*) from test_distr_048", host=f"chi-{chi}-{cluster}-0-0-0")
        assert out == f"{numbers}", error()
    with Then("Check dist table on host 1 has all rows"):
        out = clickhouse.query(chi, "SELECT count(*) from test_distr_048", host=f"chi-{chi}-{cluster}-1-0-0")
        assert out == f"{numbers}", error()

    with Finally("I clean up"):
        with By("deleting chi"):
            kubectl.delete_chi(chi)
        with And("deleting test namespace"):
            delete_test_namespace()
>>>>>>> 6bc89333


@TestScenario
@Name("test_049. Clickhouse-keeper upgrade")
def test_049(self):
    """Check that clickhouse-operator support upgrading clickhouse-keeper version
     when clickhouse-keeper defined with ClickHouseKeeperInstallation."""

    create_shell_namespace_clickhouse_template()
    util.require_keeper(keeper_type="clickhouse-keeper_with_CHKI",
                        keeper_manifest="clickhouse-keeper-3-node-for-test-only-version-23.yaml")
    manifest = f"manifests/chi/test-049-clickhouse-keeper-upgrade.yaml"
    chi = yaml_manifest.get_chi_name(util.get_full_path(manifest))
    cluster = "default"
    keeper_version_from = "23.8.8.20"
    keeper_version_to = "24.3.2.23"
    with Given("CHI with 2 replicas"):
        kubectl.create_and_check(
            manifest=manifest,
            check={
                "pod_count": 2,
                "do_not_delete": 1,
            },
        )
    numbers = 100
    with When("I create replicated table"):
        create_table = """
            CREATE TABLE test_local_049 ON CLUSTER 'default' (a UInt32)
            Engine = ReplicatedMergeTree('/clickhouse/{installation}/tables/{shard}/{database}/{table}', '{replica}')
            PARTITION BY tuple()
            ORDER BY a
            """.replace(
            "\r", ""
        ).replace(
            "\n", ""
        )
        clickhouse.query(chi, create_table, host=f"chi-{chi}-{cluster}-0-0-0")
        clickhouse.query(
            chi,
            "CREATE TABLE test_distr_049 ON CLUSTER 'default' AS test_local_049 "
            "Engine = Distributed('default', default, test_local_049, a%2)",
        )

    with When(f"I check clickhouse-keeper version is {keeper_version_from}"):
        for attempt in retries(timeout=60, delay=5):
            with attempt:
                assert keeper_version_from in \
                       kubectl.get(kind='pod', name='clickhouse-keeper-0')["spec"]["containers"][0]["image"], error()
                assert keeper_version_from in \
                       kubectl.get(kind='pod', name='clickhouse-keeper-1')["spec"]["containers"][0]["image"], error()
                assert keeper_version_from in \
                       kubectl.get(kind='pod', name='clickhouse-keeper-2')["spec"]["containers"][0]["image"], error()

    with And("I insert data in the replicated table"):
        clickhouse.query(chi, f"INSERT INTO test_distr_049 select number from numbers({numbers})",
                         host=f"chi-{chi}-{cluster}-0-0-0")
        clickhouse.query(chi, f"INSERT INTO test_distr_049 select number + 100 from numbers({numbers})",
                         host=f"chi-{chi}-{cluster}-0-1-0")

    with Then("I check clickhouse-keeper properly works"):
        out = clickhouse.query(chi, "SELECT count(*) from test_distr_049", host=f"chi-{chi}-{cluster}-0-0-0")
        assert out == f"{numbers * 2}", error()
        out = clickhouse.query(chi, "SELECT count(*) from test_distr_049", host=f"chi-{chi}-{cluster}-0-1-0")
        assert out == f"{numbers * 2}", error()

    with Then("I change keeper version"):
        util.require_keeper(keeper_type="clickhouse-keeper_with_CHKI",
                            keeper_manifest="clickhouse-keeper-3-node-for-test-only-version-24.yaml")

    with When(f"I check clickhouse-keeper version is changed to {keeper_version_to}"):
        for attempt in retries(timeout=60, delay=5):
            with attempt:
                assert keeper_version_to in \
                       kubectl.get(kind='pod', name='clickhouse-keeper-0')["spec"]["containers"][0]["image"], error()
                assert keeper_version_to in \
                       kubectl.get(kind='pod', name='clickhouse-keeper-1')["spec"]["containers"][0]["image"], error()
                assert keeper_version_to in \
                       kubectl.get(kind='pod', name='clickhouse-keeper-2')["spec"]["containers"][0]["image"], error()

    with And("I insert data in the replicated table after clickhouse-keeper upgrade"):
        clickhouse.query(chi, f"INSERT INTO test_distr_049 select number + 200 from numbers({numbers})",
                         host=f"chi-{chi}-{cluster}-0-0-0")
        clickhouse.query(chi, f"INSERT INTO test_distr_049 select number + 300 from numbers({numbers})",
                         host=f"chi-{chi}-{cluster}-0-1-0")

    with Then("I check clickhouse-keeper properly works"):
        for attempt in retries(timeout=60, delay=5):
            with attempt:
                out = clickhouse.query(chi, "SELECT count(*) from test_distr_049", host=f"chi-{chi}-{cluster}-0-0-0")
                assert out == f"{numbers * 4}", error()
                out = clickhouse.query(chi, "SELECT count(*) from test_distr_049", host=f"chi-{chi}-{cluster}-0-1-0")
                assert out == f"{numbers * 4}", error()

    with Finally("I clean up"):
        with By("deleting chi"):
            kubectl.delete_chi(chi)
        with And("deleting test namespace"):
            delete_test_namespace()

@TestModule
@Name("e2e.test_operator")
@Requirements(RQ_SRS_026_ClickHouseOperator_CustomResource_APIVersion("1.0"),
              RQ_SRS_026_ClickHouseOperator("1.0"))
def test(self):
    with Given("set settings"):
        set_settings()

    with Given("I create shell"):
        shell = get_shell()
        self.context.shell = shell

    with Given("Cleanup CHIs"):
        ns = kubectl.get("ns", name="", ns = "--all-namespaces")
        if "items" in ns:
            for n in ns["items"]:
                ns_name = n["metadata"]["name"]
                if ns_name.startswith("test-"):
                    with Then(f"Delete ns {ns_name}"):
                        util.delete_namespace(namespace = ns_name, delete_chi=True)


    # placeholder for selective test running
    # run_tests = [test_008, test_009]
    # for t in run_tests:
    #     if callable(t):
    #         Scenario(test=t)()
    #     else:
    #         Scenario(test=t[0], args=t[1])()

    # define values for Operator upgrade test (test_009)

    with Pool(3) as pool:
        for scenario in loads(current_module(), Scenario, Suite):
            if not (hasattr(scenario, "tags") and ("NO_PARALLEL" in scenario.tags)):
                Scenario(run=scenario, parallel=True, executor=pool)
        join()

    for scenario in loads(current_module(), Scenario, Suite):
        if hasattr(scenario, "tags") and ("NO_PARALLEL" in scenario.tags):
            Scenario(run=scenario)<|MERGE_RESOLUTION|>--- conflicted
+++ resolved
@@ -4653,72 +4653,6 @@
             delete_test_namespace()
 
 
-<<<<<<< HEAD
-# @TestScenario
-# @Name("test_048. Clickhouse-keeper")
-# @Requirements(RQ_SRS_026_ClickHouseOperator_CustomResource_Kind_ClickHouseKeeperInstallation("1.0"))
-# def test_048(self):
-#     """Check clickhouse-operator support ClickHouseKeeperInstallation."""
-#
-#     create_shell_namespace_clickhouse_template()
-#     util.require_keeper(keeper_type="clickhouse-keeper_with_CHKI",
-#                         keeper_manifest="clickhouse-keeper-3-node-for-test-only.yaml")
-#     manifest = f"manifests/chi/test-048-clickhouse-keeper.yaml"
-#     chi = yaml_manifest.get_chi_name(util.get_full_path(manifest))
-#     cluster = "default"
-#     with Given("CHI with 2 shards"):
-#         kubectl.create_and_check(
-#             manifest=manifest,
-#             check={
-#                 "pod_count": 2,
-#                 "do_not_delete": 1,
-#                 },
-#             )
-#     numbers = 100
-#     with When("I create distributed table"):
-#         create_table = """
-#             CREATE TABLE test_local_048 ON CLUSTER 'default' (a UInt32)
-#             Engine = ReplicatedMergeTree('/clickhouse/{installation}/tables/{shard}/{database}/{table}', '{replica}')
-#             PARTITION BY tuple()
-#             ORDER BY a
-#             """.replace(
-#             "\r", ""
-#         ).replace(
-#             "\n", ""
-#         )
-#         clickhouse.query(chi, create_table)
-#         clickhouse.query(
-#             chi,
-#             "CREATE TABLE test_distr_048 ON CLUSTER 'default' AS test_local_048 "
-#             "Engine = Distributed('default', default, test_local_048, a%2)",
-#         )
-#
-#     with And("Give CH some time to propagate new table"):
-#         time.sleep(30)
-#     with And("I insert data in the distributed table"):
-#         clickhouse.query(chi, f"INSERT INTO test_distr_048 select * from numbers({numbers})")
-#     with And("Give data some time to propagate among CH instances"):
-#         time.sleep(30)
-#
-#     with Then("Check local table on host 0 has 1/2 of all rows"):
-#         out = clickhouse.query(chi, "SELECT count(*) from test_local_048", host=f"chi-{chi}-{cluster}-0-0-0")
-#         assert out == f"{numbers // 2}", error()
-#     with Then("Check local table on host 1 has 1/2 of all rows"):
-#         out = clickhouse.query(chi, "SELECT count(*) from test_local_048", host=f"chi-{chi}-{cluster}-1-0-0")
-#         assert out == f"{numbers // 2}", error()
-#     with Then("Check dist table on host 0 has all rows"):
-#         out = clickhouse.query(chi, "SELECT count(*) from test_distr_048", host=f"chi-{chi}-{cluster}-0-0-0")
-#         assert out == f"{numbers}", error()
-#     with Then("Check dist table on host 1 has all rows"):
-#         out = clickhouse.query(chi, "SELECT count(*) from test_distr_048", host=f"chi-{chi}-{cluster}-1-0-0")
-#         assert out == f"{numbers}", error()
-#
-#     with Finally("I clean up"):
-#         with By("deleting chi"):
-#             kubectl.delete_chi(chi)
-#         with And("deleting test namespace"):
-#             delete_test_namespace()
-=======
 @TestScenario
 @Name("test_048. Clickhouse-keeper")
 @Requirements(RQ_SRS_026_ClickHouseOperator_CustomResource_Kind_ClickHouseKeeperInstallation("1.0"),
@@ -4784,7 +4718,6 @@
             kubectl.delete_chi(chi)
         with And("deleting test namespace"):
             delete_test_namespace()
->>>>>>> 6bc89333
 
 
 @TestScenario
