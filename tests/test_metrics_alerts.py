import re
import time
import random

from testflows.core import TestScenario, Name, When, Then, Given, And, main, Scenario, Module
from testflows.asserts import error

import settings
import kubectl
import clickhouse
<<<<<<< HEAD
import alerts
import util
=======

from test_operator import set_operator_version, require_zookeeper
from test_metrics_exporter import set_metrics_exporter_version

prometheus_operator_spec = None
alertmanager_spec = None
prometheus_spec = None

clickhouse_operator_spec = None
chi = None


def check_alert_state(alert_name, alert_state="firing", labels=None, time_range="10s"):
    with Then(f"check {alert_name} for state {alert_state} and {labels} labels in {time_range}"):
        prometheus_pod = prometheus_spec["items"][0]["metadata"]["name"]
        cmd = f"exec -n {settings.prometheus_namespace} {prometheus_pod} -c prometheus -- "
        cmd += "wget -qO- 'http://127.0.0.1:9090/api/v1/query?query=ALERTS{"
        if labels is None:
            labels = {}
        assert isinstance(labels, dict), error()

        labels.update({"alertname": alert_name, "alertstate": alert_state})
        cmd += ",".join([f"{name}=\"{value}\"" for name, value in labels.items()])
        cmd += f"}}[{time_range}]' 2>/dev/null"
        out = kubectl.launch(cmd)
        out = json.loads(out)
        assert "status" in out and out["status"] == "success", error("wrong response from prometheus query API")
        if len(out["data"]["result"]) == 0:
            with Then("not present, empty result"):
                return False
        result_labels = out["data"]["result"][0]["metric"].items()
        exists = all(item in result_labels for item in labels.items())
        with Then("got result and contains labels" if exists else "got result, but doesn't contain labels"):
            return exists


def wait_alert_state(alert_name, alert_state, expected_state, labels=None, callback=None, max_try=20, sleep_time=10,
                     time_range="10s"):
    catched = False
    for i in range(max_try):
        if not callback is None:
            callback()
        if expected_state == check_alert_state(alert_name, alert_state, labels, time_range):
            catched = True
            break
        with Then(f"not ready, wait {sleep_time}s"):
            time.sleep(sleep_time)
    return catched


def random_pod_choice_for_callbacks():
    first_idx = random.randint(0, 1)
    first_pod = chi["status"]["pods"][first_idx]
    first_svc = chi["status"]["fqdns"][first_idx]
    second_idx = 0 if first_idx == 1 else 1
    second_pod = chi["status"]["pods"][second_idx]
    second_svc = chi["status"]["fqdns"][second_idx]
    return second_pod, second_svc, first_pod, first_svc
>>>>>>> 581cf315


def drop_table_on_cluster(cluster_name='all-sharded', table='default.test'):
    drop_local_sql = f'DROP TABLE {table} ON CLUSTER \'{cluster_name}\' SYNC'
    clickhouse.query(chi["metadata"]["name"], drop_local_sql, timeout=120)


def create_table_on_cluster(cluster_name='all-sharded', table='default.test',
                            create_definition='(event_time DateTime, test UInt64) ENGINE MergeTree() ORDER BY tuple()'):
    create_local_sql = f'CREATE TABLE {table} ON CLUSTER \'{cluster_name}\' {create_definition}'
    clickhouse.query(chi["metadata"]["name"], create_local_sql, timeout=120)


def drop_distributed_table_on_cluster(cluster_name='all-sharded', distr_table='default.test_distr', local_table='default.test'):
    drop_distr_sql = f'DROP TABLE {distr_table} ON CLUSTER \'{cluster_name}\''
    clickhouse.query(chi["metadata"]["name"], drop_distr_sql, timeout=120)
    drop_table_on_cluster(cluster_name, local_table)


def create_distributed_table_on_cluster(cluster_name='all-sharded', distr_table='default.test_distr', local_table='default.test',
                                        fields_definition='(event_time DateTime, test UInt64)',
                                        local_engine='ENGINE MergeTree() ORDER BY tuple()',
                                        distr_engine='ENGINE Distributed(\'all-sharded\',default, test, test)'):
    create_table_on_cluster(cluster_name, local_table, fields_definition + ' ' + local_engine)
    create_distr_sql = f'CREATE TABLE {distr_table} ON CLUSTER \'{cluster_name}\' {fields_definition} {distr_engine}'
    clickhouse.query(chi["metadata"]["name"], create_distr_sql, timeout=120)


@TestScenario
@Name("test_prometheus_setup. Check clickhouse-operator/prometheus/alertmanager setup")
def test_prometheus_setup():
    with Given("clickhouse-operator is installed"):
        assert kubectl.get_count("pod", ns=settings.operator_namespace,
                                 label="-l app=clickhouse-operator") > 0, error(
            "please run deploy/operator/clickhouse-operator-install.sh before run test")
        util.set_operator_version(settings.operator_version)
        util.set_metrics_exporter_version(settings.operator_version)

    with Given("prometheus-operator is installed"):
        assert kubectl.get_count("pod", ns=settings.prometheus_namespace,
                                 label="-l app.kubernetes.io/component=controller,app.kubernetes.io/name=prometheus-operator") > 0, error(
            "please run deploy/promehteus/create_prometheus.sh before test run")
        assert kubectl.get_count("pod", ns=settings.prometheus_namespace,
                                 label="-l app=prometheus,prometheus=prometheus") > 0, error(
            "please run deploy/promehteus/create_prometheus.sh before test run")
        assert kubectl.get_count("pod", ns=settings.prometheus_namespace,
                                 label="-l app=alertmanager,alertmanager=alertmanager") > 0, error(
            "please run deploy/promehteus/create_prometheus.sh before test run")
        prometheus_operator_exptected_version = f"quay.io/prometheus-operator/prometheus-operator:v{settings.prometheus_operator_version}"
        actual_image = prometheus_operator_spec["items"][0]["spec"]["containers"][0]["image"]
        assert prometheus_operator_exptected_version in actual_image, error(
            f"require {prometheus_operator_exptected_version} image"
        )


@TestScenario
@Name("test_metrics_exporter_down. Check ClickHouseMetricsExporterDown")
def test_metrics_exporter_down():
    def reboot_metrics_exporter():
        clickhouse_operator_pod = clickhouse_operator_spec["items"][0]["metadata"]["name"]
        kubectl.launch(
            f"exec -n {settings.operator_namespace} {clickhouse_operator_pod} -c metrics-exporter -- reboot",
            ok_to_fail=True,
        )

    with When("reboot metrics exporter"):
        fired = alerts.wait_alert_state("ClickHouseMetricsExporterDown", "firing", expected_state=True, callback=reboot_metrics_exporter,
                                 time_range='30s')
        assert fired, error("can't get ClickHouseMetricsExporterDown alert in firing state")

    with Then("check ClickHouseMetricsExporterDown gone away"):
        resolved = alerts.wait_alert_state("ClickHouseMetricsExporterDown", "firing", expected_state=False, sleep_time=5)
        assert resolved, error("can't get ClickHouseMetricsExporterDown alert is gone away")


@TestScenario
<<<<<<< HEAD
@Name("test_clickhouse_server_reboot. Check ClickHouseServerDown, ClickHouseServerRestartRecently")
def test_clickhouse_server_reboot():
=======
@Name("Check ClickHouseServerDown, ClickHouseServerRestartRecently")
def test_clickhouse_server_reboot(self):
>>>>>>> 581cf315
    random_idx = random.randint(0, 1)
    clickhouse_pod = chi["status"]["pods"][random_idx]
    clickhouse_svc = chi["status"]["fqdns"][random_idx]

    def reboot_clickhouse_server():
        kubectl.launch(
            f"exec -n {kubectl.namespace} {clickhouse_pod} -c clickhouse -- kill 1",
            ok_to_fail=True,
        )

    with When("reboot clickhouse-server pod"):
        fired = alerts.wait_alert_state(
            "ClickHouseServerDown", "firing", True, callback=reboot_clickhouse_server,
            labels={"hostname": clickhouse_svc, "chi": chi["metadata"]["name"]},
            sleep_time=5, time_range='30s', max_try=30,
        )
        assert fired, error("can't get ClickHouseServerDown alert in firing state")

    with Then("check ClickHouseServerDown gone away"):
        resolved = alerts.wait_alert_state("ClickHouseServerDown", "firing", False, labels={"hostname": clickhouse_svc}, time_range='5s',
                                           sleep_time=5, max_try=100)
        assert resolved, error("can't check ClickHouseServerDown alert is gone away")

    with Then("check ClickHouseServerRestartRecently firing and gone away"):
        fired = alerts.wait_alert_state("ClickHouseServerRestartRecently", "firing", True,
                                        labels={"hostname": clickhouse_svc, "chi": chi["metadata"]["name"]}, time_range="30s")
        assert fired, error("after ClickHouseServerDown gone away, ClickHouseServerRestartRecently shall firing")

        resolved = alerts.wait_alert_state("ClickHouseServerRestartRecently", "firing", False,
                                           labels={"hostname": clickhouse_svc})
        assert resolved, error("can't check ClickHouseServerRestartRecently alert is gone away")


@TestScenario
<<<<<<< HEAD
@Name("test_clickhouse_dns_errors. Check ClickHouseDNSErrors")
def test_clickhouse_dns_errors():
=======
@Name("Check ClickHouseDNSErrors")
def test_clickhouse_dns_errors(self):
>>>>>>> 581cf315
    random_idx = random.randint(0, 1)
    clickhouse_pod = chi["status"]["pods"][random_idx]
    clickhouse_svc = chi["status"]["fqdns"][random_idx]

    old_dns = kubectl.launch(
        f"exec -n {kubectl.namespace} {clickhouse_pod} -c clickhouse -- cat /etc/resolv.conf",
        ok_to_fail=False,
    )
    new_dns = re.sub(r'^nameserver (.+)', 'nameserver 1.1.1.1', old_dns)

    def rewrite_dns_on_clickhouse_server(write_new=True):
        dns = new_dns if write_new else old_dns
        kubectl.launch(
            f"exec -n {kubectl.namespace} {clickhouse_pod} -c clickhouse -- bash -c \"printf \\\"{dns}\\\" > /etc/resolv.conf\"",
            ok_to_fail=False,
        )
        kubectl.launch(
            f"exec -n {kubectl.namespace} {clickhouse_pod} -c clickhouse -- clickhouse-client --echo -mn -q \"SYSTEM DROP DNS CACHE; SELECT count() FROM cluster('all-sharded',system,metrics)\"",
            ok_to_fail=True,
        )

    with When("rewrite /etc/resolv.conf in clickhouse-server pod"):
        fired = alerts.wait_alert_state("ClickHouseDNSErrors", "firing", True, labels={"hostname": clickhouse_svc},
                                 time_range='20s', callback=rewrite_dns_on_clickhouse_server, sleep_time=5)
        assert fired, error("can't get ClickHouseDNSErrors alert in firing state")

    with Then("check ClickHouseDNSErrors gone away"):
        rewrite_dns_on_clickhouse_server(write_new=False)
        resolved = alerts.wait_alert_state("ClickHouseDNSErrors", "firing", False, labels={"hostname": clickhouse_svc})
        assert resolved, error("can't check ClickHouseDNSErrors alert is gone away")


@TestScenario
<<<<<<< HEAD
@Name("test_distributed_files_to_insert. Check ClickHouseDistributedFilesToInsertHigh")
def test_distributed_files_to_insert():
    delayed_pod, delayed_svc, restarted_pod, restarted_svc = alerts.random_pod_choice_for_callbacks(chi)
=======
@Name("Check ClickHouseDistributedFilesToInsertHigh")
def test_distributed_files_to_insert(self):
    delayed_pod, delayed_svc, restarted_pod, restarted_svc = random_pod_choice_for_callbacks()
>>>>>>> 581cf315
    create_distributed_table_on_cluster()

    insert_sql = 'INSERT INTO default.test_distr(event_time, test) SELECT now(), number FROM system.numbers LIMIT 1000'
    clickhouse.query(
        chi["metadata"]["name"], 'SYSTEM STOP DISTRIBUTED SENDS default.test_distr',
        pod=delayed_pod, ns=kubectl.namespace
    )

    files_to_insert_from_metrics = 0
    files_to_insert_from_disk = 0
    tries = 0
    # we need more than 50 delayed files for catch
    while files_to_insert_from_disk <= 55 and files_to_insert_from_metrics <= 55 and tries < 500:
        kubectl.launch(
            f"exec -n {kubectl.namespace} {restarted_pod} -c clickhouse -- kill 1",
            ok_to_fail=True,
        )
        clickhouse.query(chi["metadata"]["name"], insert_sql, pod=delayed_pod, host=delayed_pod, ns=kubectl.namespace)
        files_to_insert_from_metrics = clickhouse.query(
            chi["metadata"]["name"], "SELECT value FROM system.metrics WHERE metric='DistributedFilesToInsert'",
            pod=delayed_pod, ns=kubectl.namespace
        )
        files_to_insert_from_metrics = int(files_to_insert_from_metrics)

        files_to_insert_from_disk = int(kubectl.launch(
            f"exec -n {kubectl.namespace} {delayed_pod} -c clickhouse -- bash -c 'ls -la /var/lib/clickhouse/data/default/test_distr/*/*.bin 2>/dev/null | wc -l'",
            ok_to_fail=False,
        ))

    with When("reboot clickhouse-server pod"):
        fired = alerts.wait_alert_state("ClickHouseDistributedFilesToInsertHigh", "firing", True,
                                 labels={"hostname": delayed_svc, "chi": chi["metadata"]["name"]})
        assert fired, error("can't get ClickHouseDistributedFilesToInsertHigh alert in firing state")

    kubectl.wait_pod_status(restarted_pod, "Running", ns=kubectl.namespace)

    clickhouse.query(
        chi["metadata"]["name"], 'SYSTEM START DISTRIBUTED SENDS default.test_distr',
        pod=delayed_pod, ns=kubectl.namespace
    )

    with Then("check ClickHouseDistributedFilesToInsertHigh gone away"):
        resolved = alerts.wait_alert_state("ClickHouseDistributedFilesToInsertHigh", "firing", False, labels={"hostname": delayed_svc})
        assert resolved, error("can't check ClickHouseDistributedFilesToInsertHigh alert is gone away")

    drop_distributed_table_on_cluster()


@TestScenario
<<<<<<< HEAD
@Name("test_distributed_connection_exceptions. Check ClickHouseDistributedConnectionExceptions")
def test_distributed_connection_exceptions():
    delayed_pod, delayed_svc, restarted_pod, restarted_svc = alerts.random_pod_choice_for_callbacks(chi)
=======
@Name("Check ClickHouseDistributedConnectionExceptions")
def test_distributed_connection_exceptions(self):
    delayed_pod, delayed_svc, restarted_pod, restarted_svc = random_pod_choice_for_callbacks()
>>>>>>> 581cf315
    create_distributed_table_on_cluster()

    def reboot_clickhouse_and_distributed_exection():
        # we need 70 delayed files for catch
        insert_sql = 'INSERT INTO default.test_distr(event_time, test) SELECT now(), number FROM system.numbers LIMIT 10000'
        select_sql = 'SELECT count() FROM default.test_distr'
        with Then("reboot clickhouse-server pod"):
            kubectl.launch(
                f"exec -n {kubectl.namespace} {restarted_pod} -c clickhouse -- kill 1",
                ok_to_fail=True,
            )
            with And("Insert to distributed table"):
                clickhouse.query(chi["metadata"]["name"], insert_sql, host=delayed_pod, ns=kubectl.namespace)

            with And("Select from distributed table"):
                clickhouse.query_with_error(chi["metadata"]["name"], select_sql, host=delayed_pod,
                                            ns=kubectl.namespace)

    with When("check ClickHouseDistributedConnectionExceptions firing"):
        fired = alerts.wait_alert_state("ClickHouseDistributedConnectionExceptions", "firing", True,
                                 labels={"hostname": delayed_svc, "chi": chi["metadata"]["name"]}, time_range='30s',
                                 callback=reboot_clickhouse_and_distributed_exection)
        assert fired, error("can't get ClickHouseDistributedConnectionExceptions alert in firing state")

    with Then("check DistributedConnectionExpections gone away"):
        resolved = alerts.wait_alert_state("ClickHouseDistributedConnectionExceptions", "firing", False,
                                    labels={"hostname": delayed_svc})
        assert resolved, error("can't check ClickHouseDistributedConnectionExceptions alert is gone away")
    kubectl.wait_pod_status(restarted_pod, "Running", ns=kubectl.namespace)
    kubectl.wait_jsonpath("pod", restarted_pod, "{.status.containerStatuses[0].ready}", "true",
                          ns=kubectl.namespace)
    drop_distributed_table_on_cluster()


@TestScenario
@Name("Check ClickHouseRejectedInsert, ClickHouseDelayedInsertThrottling, ClickHouseMaxPartCountForPartition, ClickHouseLowInsertedRowsPerQuery")
def test_delayed_and_rejected_insert_and_max_part_count_for_partition_and_low_inserted_rows_per_query(self):
    create_table_on_cluster()
    delayed_pod, delayed_svc, rejected_pod, rejected_svc = alerts.random_pod_choice_for_callbacks(chi)

    prometheus_scrape_interval = 15
    # default values in system.merge_tree_settings
    parts_to_throw_insert = 300
    parts_to_delay_insert = 150
    chi_name = chi["metadata"]["name"]

    parts_limits = parts_to_delay_insert
    selected_svc = delayed_svc

    def insert_many_parts_to_clickhouse():
        stop_merges = "SYSTEM STOP MERGES default.test;"
        min_block = "SET max_block_size=1; SET max_insert_block_size=1; SET min_insert_block_size_rows=1;"
        with When(f"Insert to MergeTree table {parts_limits} parts"):
            r = parts_limits
            sql = stop_merges + min_block + \
                  "INSERT INTO default.test(event_time, test) SELECT now(), number FROM system.numbers LIMIT %d;" % r
            clickhouse.query(chi_name, sql, host=selected_svc, ns=kubectl.namespace)

            # @TODO we need only one query after resolve https://github.com/ClickHouse/ClickHouse/issues/11384
            sql = min_block + "INSERT INTO default.test(event_time, test) SELECT now(), number FROM system.numbers LIMIT 1;"
            clickhouse.query_with_error(chi_name, sql, host=selected_svc, ns=kubectl.namespace)
            with And(f"wait prometheus_scrape_interval={prometheus_scrape_interval}*2 sec"):
                time.sleep(prometheus_scrape_interval * 2)

            sql = min_block + "INSERT INTO default.test(event_time, test) SELECT now(), number FROM system.numbers LIMIT 1;"
            clickhouse.query_with_error(chi_name, sql, host=selected_svc, ns=kubectl.namespace)

    insert_many_parts_to_clickhouse()
    with Then("check ClickHouseDelayedInsertThrottling firing"):
        fired = alerts.wait_alert_state("ClickHouseDelayedInsertThrottling", "firing", True, labels={"hostname": delayed_svc}, time_range="30s",
                                 sleep_time=5)
        assert fired, error("can't get ClickHouseDelayedInsertThrottling alert in firing state")
    with Then("check ClickHouseMaxPartCountForPartition firing"):
        fired = alerts.wait_alert_state("ClickHouseMaxPartCountForPartition", "firing", True, labels={"hostname": delayed_svc}, time_range="45s",
                                 sleep_time=5)
        assert fired, error("can't get ClickHouseMaxPartCountForPartition alert in firing state")
    with Then("check ClickHouseLowInsertedRowsPerQuery firing"):
        fired = alerts.wait_alert_state("ClickHouseLowInsertedRowsPerQuery", "firing", True, labels={"hostname": delayed_svc}, time_range="60s",
                                 sleep_time=5)
        assert fired, error("can't get ClickHouseLowInsertedRowsPerQuery alert in firing state")

    clickhouse.query(chi_name, "SYSTEM START MERGES default.test", host=selected_svc, ns=kubectl.namespace)

    with Then("check ClickHouseDelayedInsertThrottling gone away"):
        resolved = alerts.wait_alert_state("ClickHouseDelayedInsertThrottling", "firing", False, labels={"hostname": delayed_svc}, sleep_time=5)
        assert resolved, error("can't check ClickHouseDelayedInsertThrottling alert is gone away")
    with Then("check ClickHouseMaxPartCountForPartition gone away"):
        resolved = alerts.wait_alert_state("ClickHouseMaxPartCountForPartition", "firing", False, labels={"hostname": delayed_svc}, sleep_time=5)
        assert resolved, error("can't check ClickHouseMaxPartCountForPartition alert is gone away")
    with Then("check ClickHouseLowInsertedRowsPerQuery gone away"):
        resolved = alerts.wait_alert_state("ClickHouseLowInsertedRowsPerQuery", "firing", False, labels={"hostname": delayed_svc}, sleep_time=5)
        assert resolved, error("can't check ClickHouseLowInsertedRowsPerQuery alert is gone away")

    parts_limits = parts_to_throw_insert
    selected_svc = rejected_svc
    insert_many_parts_to_clickhouse()
    with Then("check ClickHouseRejectedInsert firing"):
        fired = alerts.wait_alert_state("ClickHouseRejectedInsert", "firing", True, labels={"hostname": rejected_svc}, time_range="30s",
                                        sleep_time=5)
        assert fired, error("can't get ClickHouseRejectedInsert alert in firing state")

    with Then("check ClickHouseRejectedInsert gone away"):
        resolved = alerts.wait_alert_state("ClickHouseRejectedInsert", "firing", False, labels={"hostname": rejected_svc}, sleep_time=5)
        assert resolved, error("can't check ClickHouseRejectedInsert alert is gone away")

    clickhouse.query(chi_name, "SYSTEM START MERGES default.test", host=selected_svc, ns=kubectl.namespace)
    drop_table_on_cluster()


@TestScenario
<<<<<<< HEAD
@Name("test_longest_running_query. Check ClickHouseLongestRunningQuery")
def test_longest_running_query():
    long_running_pod, long_running_svc, _, _ = alerts.random_pod_choice_for_callbacks(chi)
=======
@Name("Check ClickHouseLongestRunningQuery")
def test_longest_running_query(self):
    long_running_pod, long_running_svc, _, _ = random_pod_choice_for_callbacks()
>>>>>>> 581cf315
    # 600s trigger + 2*30s - double prometheus scraping interval
    clickhouse.query(chi["metadata"]["name"], "SELECT now(),sleepEachRow(1),number FROM system.numbers LIMIT 660",
                     host=long_running_svc, timeout=670)
    with Then("check ClickHouseLongestRunningQuery firing"):
        fired = alerts.wait_alert_state("ClickHouseLongestRunningQuery", "firing", True, labels={"hostname": long_running_svc},
                                 time_range='30s', sleep_time=5)
        assert fired, error("can't get ClickHouseLongestRunningQuery alert in firing state")
    with Then("check ClickHouseLongestRunningQuery gone away"):
        resolved = alerts.wait_alert_state("ClickHouseLongestRunningQuery", "firing", False, labels={"hostname": long_running_svc})
        assert resolved, error("can't check ClickHouseLongestRunningQuery alert is gone away")


@TestScenario
<<<<<<< HEAD
@Name("test_query_preempted. Check ClickHouseQueryPreempted")
def test_query_preempted():
    priority_pod, priority_svc, _, _ = alerts.random_pod_choice_for_callbacks(chi)
=======
@Name("Check ClickHouseQueryPreempted")
def test_query_preempted(self):
    priority_pod, priority_svc, _, _ = random_pod_choice_for_callbacks()
>>>>>>> 581cf315

    def run_queries_with_priority():
        sql = ""
        for i in range(50):
            sql += f"SET priority={i % 20};SELECT uniq(number) FROM numbers(20000000):"
        cmd = f"echo \\\"{sql} SELECT 1\\\" | xargs -i'{{}}' --no-run-if-empty -d ':' -P 20 clickhouse-client --time -m -n -q \\\"{{}}\\\""
        kubectl.launch(f"exec {priority_pod} -- bash -c \"{cmd}\"", timeout=120)
        clickhouse.query(
            chi["metadata"]["name"],
            "SELECT event_time, CurrentMetric_QueryPreempted FROM system.metric_log WHERE CurrentMetric_QueryPreempted > 0",
            host=priority_svc,
        )

    with Then("check ClickHouseQueryPreempted firing"):
        fired = alerts.wait_alert_state("ClickHouseQueryPreempted", "firing", True, labels={"hostname": priority_svc},
                                 time_range='30s', sleep_time=5, callback=run_queries_with_priority)
        assert fired, error("can't get ClickHouseQueryPreempted alert in firing state")
    with Then("check ClickHouseQueryPreempted gone away"):
        resolved = alerts.wait_alert_state("ClickHouseQueryPreempted", "firing", False, labels={"hostname": priority_svc})
        assert resolved, error("can't check ClickHouseQueryPreempted alert is gone away")


@TestScenario
<<<<<<< HEAD
@Name("test_read_only_replica. Check ClickHouseReadonlyReplica")
def test_read_only_replica():
    read_only_pod, read_only_svc, other_pod, other_svc = alerts.random_pod_choice_for_callbacks(chi)
=======
@Name("Check ClickHouseReadonlyReplica")
def test_read_only_replica(self):
    read_only_pod, read_only_svc, other_pod, other_svc = random_pod_choice_for_callbacks()
>>>>>>> 581cf315
    chi_name = chi["metadata"]["name"]
    create_table_on_cluster('all-replicated', 'default.test_repl',
                            '(event_time DateTime, test UInt64) ENGINE ReplicatedMergeTree(\'/clickhouse/tables/{installation}-{shard}/{uuid}/test_repl\', \'{replica}\') ORDER BY tuple()')

    def restart_zookeeper():
        kubectl.launch(
            f"exec -n {kubectl.namespace} zookeeper-0 -- sh -c \"kill 1\"",
            ok_to_fail=True,
        )
        clickhouse.query_with_error(chi_name, "INSERT INTO default.test_repl VALUES(now(),rand())", host=read_only_svc)

    with Then("check ClickHouseReadonlyReplica firing"):
        fired = alerts.wait_alert_state("ClickHouseReadonlyReplica", "firing", True, labels={"hostname": read_only_svc},
                                 time_range='30s', sleep_time=5, callback=restart_zookeeper)
        assert fired, error("can't get ClickHouseReadonlyReplica alert in firing state")
    with Then("check ClickHouseReadonlyReplica gone away"):
        resolved = alerts.wait_alert_state("ClickHouseReadonlyReplica", "firing", False, labels={"hostname": read_only_svc})
        assert resolved, error("can't check ClickHouseReadonlyReplica alert is gone away")

    kubectl.wait_pod_status("zookeeper-0", "Running", ns=kubectl.namespace)
    kubectl.wait_jsonpath("pod", "zookeeper-0", "{.status.containerStatuses[0].ready}", "true",
                          ns=kubectl.namespace)

    clickhouse.query_with_error(
        chi_name, "SYSTEM RESTART REPLICAS; SYSTEM SYNC REPLICA default.test_repl",
        host=read_only_svc, timeout=240
    )
    clickhouse.query_with_error(
        chi_name, "SYSTEM RESTART REPLICAS; SYSTEM SYNC REPLICA default.test_repl",
        host=other_svc, timeout=240
    )

    drop_table_on_cluster('all-replicated', 'default.test_repl')


@TestScenario
<<<<<<< HEAD
@Name("test_replicas_max_abosulute_delay. Check ClickHouseReplicasMaxAbsoluteDelay")
def test_replicas_max_abosulute_delay():
    stop_replica_pod, stop_replica_svc, insert_pod, insert_svc = alerts.random_pod_choice_for_callbacks(chi)
=======
@Name("Check ClickHouseReplicasMaxAbsoluteDelay")
def test_replicas_max_abosulute_delay(self):
    stop_replica_pod, stop_replica_svc, insert_pod, insert_svc = random_pod_choice_for_callbacks()
>>>>>>> 581cf315
    create_table_on_cluster('all-replicated', 'default.test_repl',
                            '(event_time DateTime, test UInt64) ENGINE ReplicatedMergeTree(\'/clickhouse/tables/{installation}-{shard}/{uuid}/test_repl\', \'{replica}\') ORDER BY tuple()')
    prometheus_scrape_interval = 15

    def restart_clickhouse_and_insert_to_replicated_table():
        with When(f"stop replica fetches on {stop_replica_svc}"):
            sql = "SYSTEM STOP FETCHES default.test_repl"
            kubectl.launch(
                f"exec -n {kubectl.namespace} {stop_replica_pod} -c clickhouse -- clickhouse-client -q \"{sql}\"",
                ok_to_fail=True,
            )
            sql = "INSERT INTO default.test_repl SELECT now(), number FROM numbers(100000)"
            kubectl.launch(
                f"exec -n {kubectl.namespace} {insert_pod} -c clickhouse -- clickhouse-client -q \"{sql}\"",
            )

    with Then("check ClickHouseReplicasMaxAbsoluteDelay firing"):
        fired = alerts.wait_alert_state("ClickHouseReplicasMaxAbsoluteDelay", "firing", True, labels={"hostname": stop_replica_svc},
                                 time_range='60s', sleep_time=prometheus_scrape_interval * 2,
                                 callback=restart_clickhouse_and_insert_to_replicated_table)
        assert fired, error("can't get ClickHouseReadonlyReplica alert in firing state")

    clickhouse.query(
        chi["metadata"]["name"],
        "SYSTEM START FETCHES; SYSTEM RESTART REPLICAS; SYSTEM SYNC REPLICA default.test_repl",
        host=stop_replica_svc, timeout=240
    )
    with Then("check ClickHouseReplicasMaxAbsoluteDelay gone away"):
        resolved = alerts.wait_alert_state("ClickHouseReplicasMaxAbsoluteDelay", "firing", False, labels={"hostname": stop_replica_svc})
        assert resolved, error("can't check ClickHouseReplicasMaxAbsoluteDelay alert is gone away")

    drop_table_on_cluster('all-replicated', 'default.test_repl')


@TestScenario
<<<<<<< HEAD
@Name("test_too_many_connections. Check ClickHouseTooManyConnections")
def test_too_many_connections():
    too_many_connection_pod, too_many_connection_svc, _, _ = alerts.random_pod_choice_for_callbacks(chi)
=======
@Name("Check ClickHouseTooManyConnections")
def test_too_many_connections(self):
    too_many_connection_pod, too_many_connection_svc, _, _ = random_pod_choice_for_callbacks()
>>>>>>> 581cf315
    cmd = "export DEBIAN_FRONTEND=noninteractive; apt-get update; apt-get install -y netcat mysql-client"
    kubectl.launch(
        f"exec -n {kubectl.namespace} {too_many_connection_pod} -c clickhouse -- bash -c  \"{cmd}\"",
    )

    def make_too_many_connection():
        long_cmd = ""
        for _ in range(120):
            port = random.choice(["8123", "3306", "9000"])
            if port == "8123":
                # HTTPConnection metric increase after full parsing of HTTP Request, we can't provide pause between CONNECT and QUERY running
                # long_cmd += f"nc -vv 127.0.0.1 {port} <( printf \"POST / HTTP/1.1\\r\\nHost: 127.0.0.1:8123\\r\\nContent-Length: 34\\r\\n\\r\\nTEST\\r\\nTEST\\r\\nTEST\\r\\nTEST\\r\\nTEST\\r\\nTEST\");"
                long_cmd += 'wget -qO- "http://127.0.0.1:8123?query=SELECT sleepEachRow(1),number,now() FROM numbers(30)";'
            elif port == "9000":
                long_cmd += 'clickhouse-client --send_logs_level trace --idle_connection_timeout 70 --receive_timeout 70 -q "SELECT sleepEachRow(1),number,now() FROM numbers(30)";'
            # elif port == "3306":
            #     long_cmd += 'mysql -u default -h 127.0.0.1 -e "SELECT sleepEachRow(1),number, now() FROM numbers(30)";'
            else:
                long_cmd += f"printf \"1\\n1\" | nc -q 5 -i 30 -vv 127.0.0.1 {port};"

        nc_cmd = f"echo '{long_cmd} exit 0' | xargs --verbose -i'{{}}' --no-run-if-empty -d ';' -P 120 bash -c '{{}}' 1>/dev/null"
        with open("/tmp/nc_cmd.sh", "w") as f:
            f.write(nc_cmd)

        kubectl.launch(
            f"cp /tmp/nc_cmd.sh {too_many_connection_pod}:/tmp/nc_cmd.sh -c clickhouse"
        )

        kubectl.launch(
            f"exec -n {kubectl.namespace} {too_many_connection_pod} -c clickhouse -- bash /tmp/nc_cmd.sh",
            timeout=600,
        )

    with Then("check ClickHouseTooManyConnections firing"):
        fired = alerts.wait_alert_state("ClickHouseTooManyConnections", "firing", True, labels={"hostname": too_many_connection_svc},
                                 time_range='90s', callback=make_too_many_connection)
        assert fired, error("can't get ClickHouseTooManyConnections alert in firing state")

    with Then("check ClickHouseTooManyConnections gone away"):
        resolved = alerts.wait_alert_state("ClickHouseTooManyConnections", "firing", False, labels={"hostname": too_many_connection_svc})
        assert resolved, error("can't check ClickHouseTooManyConnections alert is gone away")


@TestScenario
<<<<<<< HEAD
@Name("test_too_much_running_queries. Check ClickHouseTooMuchRunningQueries")
def test_too_much_running_queries():
    _, _, too_many_queries_pod, too_many_queries_svc = alerts.random_pod_choice_for_callbacks(chi)
=======
@Name("Check ClickHouseTooManyRunningQueries")
def test_too_much_running_queries(self):
    _, _, too_many_queries_pod, too_many_queries_svc = random_pod_choice_for_callbacks()
>>>>>>> 581cf315
    cmd = "export DEBIAN_FRONTEND=noninteractive; apt-get update; apt-get install -y mysql-client"
    kubectl.launch(
        f"exec -n {kubectl.namespace} {too_many_queries_pod} -c clickhouse -- bash -c  \"{cmd}\"",
        ok_to_fail=True,
    )

    def make_too_many_queries():
        long_cmd = ""
        for _ in range(90):
            port = random.choice(["8123", "3306", "9000"])
            if port == "9000":
                long_cmd += 'clickhouse-client -q "SELECT sleepEachRow(1),now() FROM numbers(60)";'
            if port == "3306":
                long_cmd += 'mysql -h 127.0.0.1 -P 3306 -u default -e "SELECT sleepEachRow(1),now() FROM numbers(60)";'
            if port == "8123":
                long_cmd += 'wget -qO- "http://127.0.0.1:8123?query=SELECT sleepEachRow(1),now() FROM numbers(60)";'

        long_cmd = f"echo '{long_cmd}' | xargs --verbose -i'{{}}' --no-run-if-empty -d ';' -P 100 bash -c '{{}}' 1>/dev/null"
        with open("/tmp/long_cmd.sh", "w") as f:
            f.write(long_cmd)

        kubectl.launch(
            f"cp /tmp/long_cmd.sh {too_many_queries_pod}:/tmp/long_cmd.sh -c clickhouse"
        )
        kubectl.launch(
            f"exec -n {kubectl.namespace} {too_many_queries_pod} -c clickhouse -- bash /tmp/long_cmd.sh",
            timeout=70,
        )

<<<<<<< HEAD
    with Then("check ClickHouseTooMuchRunningQueries firing"):
        fired = alerts.wait_alert_state("ClickHouseTooMuchRunningQueries", "firing", True, labels={"hostname": too_many_queries_svc},
=======
    with Then("check ClickHouseTooManyRunningQueries firing"):
        fired = wait_alert_state("ClickHouseTooManyRunningQueries", "firing", True, labels={"hostname": too_many_queries_svc},
>>>>>>> 581cf315
                                 callback=make_too_many_queries, time_range="30s", sleep_time=5)
        assert fired, error("can't get ClickHouseTooManyConnections alert in firing state")

    with Then("check ClickHouseTooManyConnections gone away"):
<<<<<<< HEAD
        resolved = alerts.wait_alert_state("ClickHouseTooMuchRunningQueries", "firing", False, labels={"hostname": too_many_queries_svc},
=======
        resolved = wait_alert_state("ClickHouseTooManyRunningQueries", "firing", False, labels={"hostname": too_many_queries_svc},
>>>>>>> 581cf315
                                    sleep_time=5)
        assert resolved, error("can't check ClickHouseTooManyConnections alert is gone away")


@TestScenario
<<<<<<< HEAD
@Name("test_system_settings_changed. Check ClickHouseSystemSettingsChanged")
def test_system_settings_changed():
    changed_pod, changed_svc, _, _ = alerts.random_pod_choice_for_callbacks(chi)
=======
@Name("Check ClickHouseSystemSettingsChanged")
def test_system_settings_changed(self):
    changed_pod, changed_svc, _, _ = random_pod_choice_for_callbacks()
>>>>>>> 581cf315

    with When("apply changed settings"):
        kubectl.create_and_check(
            config="configs/test-cluster-for-alerts-changed-settings.yaml",
            check={
                "apply_templates": [
                    "templates/tpl-clickhouse-stable.yaml",
                    "templates/tpl-persistent-volume-100Mi.yaml"
                ],
                "object_counts": {
                    "statefulset": 2,
                    "pod": 2,
                    "service": 3,
                },
                "do_not_delete": 1
            }
        )

    with Then("check ClickHouseSystemSettingsChanged firing"):
        fired = alerts.wait_alert_state("ClickHouseSystemSettingsChanged", "firing", True, labels={"hostname": changed_svc},
                                 time_range="30s", sleep_time=5)
        assert fired, error("can't get ClickHouseTooManyConnections alert in firing state")

    with When("rollback changed settings"):
        kubectl.create_and_check(
            config="configs/test-cluster-for-alerts.yaml",
            check={
                "apply_templates": [
                    "templates/tpl-clickhouse-latest.yaml",
                    "templates/tpl-clickhouse-alerts.yaml",
                    "templates/tpl-persistent-volume-100Mi.yaml"
                ],
                "object_counts": {
                    "statefulset": 2,
                    "pod": 2,
                    "service": 3,
                },
                "do_not_delete": 1
            }
        )

    with Then("check ClickHouseSystemSettingsChanged gone away"):
        resolved = alerts.wait_alert_state("ClickHouseSystemSettingsChanged", "firing", False, labels={"hostname": changed_svc}, sleep_time=30)
        assert resolved, error("can't check ClickHouseTooManyConnections alert is gone away")


@TestScenario
<<<<<<< HEAD
@Name("test_version_changed. Check ClickHouseVersionChanged")
def test_version_changed():
    changed_pod, changed_svc, _, _ = alerts.random_pod_choice_for_callbacks(chi)
=======
@Name("Check ClickHouseVersionChanged")
def test_version_changed(self):
    changed_pod, changed_svc, _, _ = random_pod_choice_for_callbacks()
>>>>>>> 581cf315

    with When("apply changed settings"):
        kubectl.create_and_check(
            config="configs/test-cluster-for-alerts-changed-settings.yaml",
            check={
                "apply_templates": [
                    "templates/tpl-clickhouse-stable.yaml",
                    "templates/tpl-persistent-volume-100Mi.yaml"
                ],
                "object_counts": {
                    "statefulset": 2,
                    "pod": 2,
                    "service": 3,
                },
                "do_not_delete": 1
            }
        )
        prometheus_scrape_interval = 15
        with And(f"wait prometheus_scrape_interval={prometheus_scrape_interval}*2 sec"):
            time.sleep(prometheus_scrape_interval * 2)

    with Then("check ClickHouseVersionChanged firing"):
        fired = alerts.wait_alert_state(
            "ClickHouseVersionChanged", "firing", True, labels={"hostname": changed_svc}, time_range="30s", sleep_time=5
        )
        assert fired, error("can't get ClickHouseVersionChanged alert in firing state")

    with When("rollback changed settings"):
        kubectl.create_and_check(
            config="configs/test-cluster-for-alerts.yaml",
            check={
                "apply_templates": [
                    "templates/tpl-clickhouse-latest.yaml",
                    "templates/tpl-clickhouse-alerts.yaml",
                    "templates/tpl-persistent-volume-100Mi.yaml"
                ],
                "object_counts": {
                    "statefulset": 2,
                    "pod": 2,
                    "service": 3,
                },
                "do_not_delete": 1
            }
        )

    with Then("check ClickHouseVersionChanged gone away"):
        resolved = alerts.wait_alert_state("ClickHouseVersionChanged", "firing", False, labels={"hostname": changed_svc}, sleep_time=30)
        assert resolved, error("can't check ClickHouseVersionChanged alert is gone away")


@TestScenario
<<<<<<< HEAD
@Name("test_zookeeper_hardware_exceptions. Check ClickHouseZooKeeperHardwareExceptions")
def test_zookeeper_hardware_exceptions():
    pod1, svc1, pod2, svc2 = alerts.random_pod_choice_for_callbacks(chi)
=======
@Name("Check ClickHouseZooKeeperHardwareExceptions")
def test_zookeeper_hardware_exceptions(self):
    pod1, svc1, pod2, svc2 = random_pod_choice_for_callbacks()
>>>>>>> 581cf315
    chi_name = chi["metadata"]["name"]

    def restart_zookeeper():
        kubectl.launch(
            f"exec -n {kubectl.namespace} zookeeper-0 -- sh -c \"kill 1\"",
            ok_to_fail=True,
        )
        clickhouse.query_with_error(chi_name, "SELECT name, path FROM system.zookeeper WHERE path='/'", host=svc1)
        clickhouse.query_with_error(chi_name, "SELECT name, path FROM system.zookeeper WHERE path='/'", host=svc2)

    with Then("check ClickHouseZooKeeperHardwareExceptions firing"):
        for svc in (svc1, svc2):
            fired = alerts.wait_alert_state("ClickHouseZooKeeperHardwareExceptions", "firing", True, labels={"hostname": svc},
                                     time_range='40s', sleep_time=5, callback=restart_zookeeper)
            assert fired, error("can't get ClickHouseZooKeeperHardwareExceptions alert in firing state")

    kubectl.wait_pod_status("zookeeper-0", "Running", ns=kubectl.namespace)
    kubectl.wait_jsonpath("pod", "zookeeper-0", "{.status.containerStatuses[0].ready}", "true",
                          ns=kubectl.namespace)

    with Then("check ClickHouseZooKeeperHardwareExceptions gone away"):
        for svc in (svc1, svc2):
            resolved = alerts.wait_alert_state("ClickHouseZooKeeperHardwareExceptions", "firing", False, labels={"hostname": svc})
            assert resolved, error("can't check ClickHouseZooKeeperHardwareExceptions alert is gone away")


@TestScenario
<<<<<<< HEAD
@Name("test_distributed_sync_insertion_timeout. Check ClickHouseDistributedSyncInsertionTimeoutExceeded")
def test_distributed_sync_insertion_timeout():
    sync_pod, sync_svc, restarted_pod, restarted_svc = alerts.random_pod_choice_for_callbacks(chi)
=======
@Name("Check ClickHouseDistributedSyncInsertionTimeoutExceeded")
def test_distributed_sync_insertion_timeout(self):
    sync_pod, sync_svc, restarted_pod, restarted_svc = random_pod_choice_for_callbacks()
>>>>>>> 581cf315
    create_distributed_table_on_cluster(local_engine='ENGINE Null()')

    def insert_distributed_sync():
        with When("Insert to distributed table SYNC"):
            # look to https://github.com/ClickHouse/ClickHouse/pull/14260#issuecomment-683616862
            # insert_sql = 'INSERT INTO default.test_distr SELECT now(), number FROM numbers(toUInt64(5e9))'
            insert_sql = "INSERT INTO FUNCTION remote('127.1', currentDatabase(), test_distr) SELECT now(), number FROM numbers(toUInt64(5e9))"
            insert_params = '--insert_distributed_timeout=1 --insert_distributed_sync=1'
            error = clickhouse.query_with_error(
                chi["metadata"]["name"], insert_sql,
                pod=sync_pod, host=sync_pod, ns=kubectl.namespace, advanced_params=insert_params
            )
            assert 'Code: 159' in error

    with When("check ClickHouseDistributedSyncInsertionTimeoutExceeded firing"):
        fired = alerts.wait_alert_state("ClickHouseDistributedSyncInsertionTimeoutExceeded", "firing", True,
                                 labels={"hostname": sync_svc, "chi": chi["metadata"]["name"]}, time_range='30s',
                                 callback=insert_distributed_sync)
        assert fired, error("can't get ClickHouseDistributedSyncInsertionTimeoutExceeded alert in firing state")

    with Then("check ClickHouseDistributedSyncInsertionTimeoutExceeded gone away"):
        resolved = alerts.wait_alert_state("ClickHouseDistributedSyncInsertionTimeoutExceeded", "firing", False,
                                    labels={"hostname": sync_svc})
        assert resolved, error("can't check ClickHouseDistributedSyncInsertionTimeoutExceeded alert is gone away")

    drop_distributed_table_on_cluster()

@TestScenario
@Name("Check ClickHouseDetachedParts")
def test_detached_parts(self):
    create_table_on_cluster()
    detached_pod, detached_svc, _, _ = random_pod_choice_for_callbacks()

    def create_part_and_detach():
        clickhouse.query(chi["metadata"]["name"], "INSERT INTO default.test SELECT now(), number FROM numbers(100)", pod=detached_pod)
        part_name = clickhouse.query(
            chi["metadata"]["name"],
            sql="SELECT name FROM system.parts WHERE database='default' AND table='test' ORDER BY modification_time DESC LIMIT 1",
            pod=detached_pod
        )
        clickhouse.query(chi["metadata"]["name"], f"ALTER TABLE default.test DETACH PART '{part_name}'", pod=detached_pod)

    def attach_all_parts():
        detached_parts = clickhouse.query(chi["metadata"]["name"], "SELECT name FROM system.detached_parts WHERE database='default' AND table='test' AND reason=''", pod=detached_pod)
        all_parts = ""
        for part in detached_parts.splitlines():
            all_parts += f"ALTER TABLE default.test ATTACH PART '{part}';"
        clickhouse.query(chi["metadata"]["name"], all_parts, pod=detached_pod)

    with When("check ClickHouseDetachedParts firing"):
        fired = wait_alert_state("ClickHouseDetachedParts", "firing", True,
                                 labels={"hostname": detached_svc, "chi": chi["metadata"]["name"]}, time_range='30s',
                                 callback=create_part_and_detach)
        assert fired, error("can't get ClickHouseDistributedSyncInsertionTimeoutExceeded alert in firing state")

    with Then("check ClickHouseDistributedSyncInsertionTimeoutExceeded gone away"):
        resolved = wait_alert_state("ClickHouseDistributedSyncInsertionTimeoutExceeded", "firing", False,
                                    labels={"hostname": detached_svc}, callback=attach_all_parts)
        assert resolved, error("can't check ClickHouseDistributedSyncInsertionTimeoutExceeded alert is gone away")

    drop_table_on_cluster()

@TestScenario
<<<<<<< HEAD
@Name("test_zookeeper_alerts. Check ZookeeperDown, ZookeeperRestartRecently")
def test_zookeeper_alerts():
=======
@Name("Check ZookeeperDown, ZookeeperRestartRecently")
def test_zookeeper_alerts(self):
>>>>>>> 581cf315
    zookeeper_spec = kubectl.get("endpoints", "zookeeper")
    zookeeper_pod = random.choice(zookeeper_spec["subsets"][0]["addresses"])["targetRef"]["name"]

    def restart_zookeeper():
        kubectl.launch(
            f"exec -n {kubectl.namespace} {zookeeper_pod} -- sh -c \"kill 1\"",
            ok_to_fail=True,
        )

    def wait_when_zookeeper_up():
        kubectl.wait_pod_status(zookeeper_pod, "Running", ns=kubectl.namespace)
        kubectl.wait_jsonpath("pod", zookeeper_pod, "{.status.containerStatuses[0].ready}", "true",
                                   ns=kubectl.namespace)

    with Then("check ZookeeperDown firing"):
        fired = alerts.wait_alert_state("ZookeeperDown", "firing", True, labels={"pod_name": zookeeper_pod},
                                 time_range='1m', sleep_time=5, callback=restart_zookeeper)
        assert fired, error("can't get ZookeeperDown alert in firing state")

    wait_when_zookeeper_up()

    with Then("check ZookeeperDown gone away"):
        resolved = alerts.wait_alert_state("ZookeeperDown", "firing", False, labels={"pod_name": zookeeper_pod})
        assert resolved, error("can't check ZookeeperDown alert is gone away")


    restart_zookeeper()

    with Then("check ZookeeperRestartRecently firing"):
        fired = alerts.wait_alert_state("ZookeeperRestartRecently", "firing", True, labels={"pod_name": zookeeper_pod},
                                 time_range='30s', sleep_time=5)
        assert fired, error("can't get ZookeeperRestartRecently alert in firing state")

    wait_when_zookeeper_up()

    with Then("check ZookeeperRestartRecently gone away"):
        resolved = alerts.wait_alert_state("ZookeeperRestartRecently", "firing", False, labels={"pod_name": zookeeper_pod})
        assert resolved, error("can't check ZookeeperRestartRecently alert is gone away")


if main():
    with Module("main"):
        prometheus_operator_spec, prometheus_spec, alertmanager_spec, clickhouse_operator_spec, chi = alerts.initialize(
            chi_file='configs/test-cluster-for-alerts.yaml',
            chi_template_file='templates/tpl-clickhouse-alerts.yaml',
            chi_name='test-cluster-for-alerts',
        )

        with Module("metrics_alerts"):
            test_cases = [
                test_prometheus_setup,
                test_read_only_replica,
                test_replicas_max_abosulute_delay,
                test_metrics_exporter_down,
                test_clickhouse_server_reboot,
                test_clickhouse_dns_errors,
                test_distributed_connection_exceptions,
                test_delayed_and_rejected_insert_and_max_part_count_for_partition_and_low_inserted_rows_per_query,
                test_too_much_running_queries,
                test_longest_running_query,
                test_system_settings_changed,
                test_version_changed,
                test_zookeeper_hardware_exceptions,
                test_distributed_sync_insertion_timeout,
                test_distributed_files_to_insert,
<<<<<<< HEAD
=======
                test_clickhouse_server_reboot,
                test_detached_parts,
>>>>>>> 581cf315
                test_zookeeper_alerts,
                test_too_many_connections,
            ]
            for t in test_cases:
                Scenario(test=t)()<|MERGE_RESOLUTION|>--- conflicted
+++ resolved
@@ -8,69 +8,8 @@
 import settings
 import kubectl
 import clickhouse
-<<<<<<< HEAD
 import alerts
 import util
-=======
-
-from test_operator import set_operator_version, require_zookeeper
-from test_metrics_exporter import set_metrics_exporter_version
-
-prometheus_operator_spec = None
-alertmanager_spec = None
-prometheus_spec = None
-
-clickhouse_operator_spec = None
-chi = None
-
-
-def check_alert_state(alert_name, alert_state="firing", labels=None, time_range="10s"):
-    with Then(f"check {alert_name} for state {alert_state} and {labels} labels in {time_range}"):
-        prometheus_pod = prometheus_spec["items"][0]["metadata"]["name"]
-        cmd = f"exec -n {settings.prometheus_namespace} {prometheus_pod} -c prometheus -- "
-        cmd += "wget -qO- 'http://127.0.0.1:9090/api/v1/query?query=ALERTS{"
-        if labels is None:
-            labels = {}
-        assert isinstance(labels, dict), error()
-
-        labels.update({"alertname": alert_name, "alertstate": alert_state})
-        cmd += ",".join([f"{name}=\"{value}\"" for name, value in labels.items()])
-        cmd += f"}}[{time_range}]' 2>/dev/null"
-        out = kubectl.launch(cmd)
-        out = json.loads(out)
-        assert "status" in out and out["status"] == "success", error("wrong response from prometheus query API")
-        if len(out["data"]["result"]) == 0:
-            with Then("not present, empty result"):
-                return False
-        result_labels = out["data"]["result"][0]["metric"].items()
-        exists = all(item in result_labels for item in labels.items())
-        with Then("got result and contains labels" if exists else "got result, but doesn't contain labels"):
-            return exists
-
-
-def wait_alert_state(alert_name, alert_state, expected_state, labels=None, callback=None, max_try=20, sleep_time=10,
-                     time_range="10s"):
-    catched = False
-    for i in range(max_try):
-        if not callback is None:
-            callback()
-        if expected_state == check_alert_state(alert_name, alert_state, labels, time_range):
-            catched = True
-            break
-        with Then(f"not ready, wait {sleep_time}s"):
-            time.sleep(sleep_time)
-    return catched
-
-
-def random_pod_choice_for_callbacks():
-    first_idx = random.randint(0, 1)
-    first_pod = chi["status"]["pods"][first_idx]
-    first_svc = chi["status"]["fqdns"][first_idx]
-    second_idx = 0 if first_idx == 1 else 1
-    second_pod = chi["status"]["pods"][second_idx]
-    second_svc = chi["status"]["fqdns"][second_idx]
-    return second_pod, second_svc, first_pod, first_svc
->>>>>>> 581cf315
 
 
 def drop_table_on_cluster(cluster_name='all-sharded', table='default.test'):
@@ -101,7 +40,7 @@
 
 @TestScenario
 @Name("test_prometheus_setup. Check clickhouse-operator/prometheus/alertmanager setup")
-def test_prometheus_setup():
+def test_prometheus_setup(self):
     with Given("clickhouse-operator is installed"):
         assert kubectl.get_count("pod", ns=settings.operator_namespace,
                                  label="-l app=clickhouse-operator") > 0, error(
@@ -128,7 +67,7 @@
 
 @TestScenario
 @Name("test_metrics_exporter_down. Check ClickHouseMetricsExporterDown")
-def test_metrics_exporter_down():
+def test_metrics_exporter_down(self):
     def reboot_metrics_exporter():
         clickhouse_operator_pod = clickhouse_operator_spec["items"][0]["metadata"]["name"]
         kubectl.launch(
@@ -147,13 +86,8 @@
 
 
 @TestScenario
-<<<<<<< HEAD
 @Name("test_clickhouse_server_reboot. Check ClickHouseServerDown, ClickHouseServerRestartRecently")
-def test_clickhouse_server_reboot():
-=======
-@Name("Check ClickHouseServerDown, ClickHouseServerRestartRecently")
 def test_clickhouse_server_reboot(self):
->>>>>>> 581cf315
     random_idx = random.randint(0, 1)
     clickhouse_pod = chi["status"]["pods"][random_idx]
     clickhouse_svc = chi["status"]["fqdns"][random_idx]
@@ -188,13 +122,8 @@
 
 
 @TestScenario
-<<<<<<< HEAD
 @Name("test_clickhouse_dns_errors. Check ClickHouseDNSErrors")
-def test_clickhouse_dns_errors():
-=======
-@Name("Check ClickHouseDNSErrors")
 def test_clickhouse_dns_errors(self):
->>>>>>> 581cf315
     random_idx = random.randint(0, 1)
     clickhouse_pod = chi["status"]["pods"][random_idx]
     clickhouse_svc = chi["status"]["fqdns"][random_idx]
@@ -228,15 +157,9 @@
 
 
 @TestScenario
-<<<<<<< HEAD
 @Name("test_distributed_files_to_insert. Check ClickHouseDistributedFilesToInsertHigh")
-def test_distributed_files_to_insert():
+def test_distributed_files_to_insert(self):
     delayed_pod, delayed_svc, restarted_pod, restarted_svc = alerts.random_pod_choice_for_callbacks(chi)
-=======
-@Name("Check ClickHouseDistributedFilesToInsertHigh")
-def test_distributed_files_to_insert(self):
-    delayed_pod, delayed_svc, restarted_pod, restarted_svc = random_pod_choice_for_callbacks()
->>>>>>> 581cf315
     create_distributed_table_on_cluster()
 
     insert_sql = 'INSERT INTO default.test_distr(event_time, test) SELECT now(), number FROM system.numbers LIMIT 1000'
@@ -286,15 +209,9 @@
 
 
 @TestScenario
-<<<<<<< HEAD
 @Name("test_distributed_connection_exceptions. Check ClickHouseDistributedConnectionExceptions")
-def test_distributed_connection_exceptions():
+def test_distributed_connection_exceptions(self):
     delayed_pod, delayed_svc, restarted_pod, restarted_svc = alerts.random_pod_choice_for_callbacks(chi)
-=======
-@Name("Check ClickHouseDistributedConnectionExceptions")
-def test_distributed_connection_exceptions(self):
-    delayed_pod, delayed_svc, restarted_pod, restarted_svc = random_pod_choice_for_callbacks()
->>>>>>> 581cf315
     create_distributed_table_on_cluster()
 
     def reboot_clickhouse_and_distributed_exection():
@@ -405,15 +322,9 @@
 
 
 @TestScenario
-<<<<<<< HEAD
 @Name("test_longest_running_query. Check ClickHouseLongestRunningQuery")
-def test_longest_running_query():
+def test_longest_running_query(self):
     long_running_pod, long_running_svc, _, _ = alerts.random_pod_choice_for_callbacks(chi)
-=======
-@Name("Check ClickHouseLongestRunningQuery")
-def test_longest_running_query(self):
-    long_running_pod, long_running_svc, _, _ = random_pod_choice_for_callbacks()
->>>>>>> 581cf315
     # 600s trigger + 2*30s - double prometheus scraping interval
     clickhouse.query(chi["metadata"]["name"], "SELECT now(),sleepEachRow(1),number FROM system.numbers LIMIT 660",
                      host=long_running_svc, timeout=670)
@@ -427,15 +338,9 @@
 
 
 @TestScenario
-<<<<<<< HEAD
 @Name("test_query_preempted. Check ClickHouseQueryPreempted")
-def test_query_preempted():
+def test_query_preempted(self):
     priority_pod, priority_svc, _, _ = alerts.random_pod_choice_for_callbacks(chi)
-=======
-@Name("Check ClickHouseQueryPreempted")
-def test_query_preempted(self):
-    priority_pod, priority_svc, _, _ = random_pod_choice_for_callbacks()
->>>>>>> 581cf315
 
     def run_queries_with_priority():
         sql = ""
@@ -459,15 +364,9 @@
 
 
 @TestScenario
-<<<<<<< HEAD
 @Name("test_read_only_replica. Check ClickHouseReadonlyReplica")
-def test_read_only_replica():
+def test_read_only_replica(self):
     read_only_pod, read_only_svc, other_pod, other_svc = alerts.random_pod_choice_for_callbacks(chi)
-=======
-@Name("Check ClickHouseReadonlyReplica")
-def test_read_only_replica(self):
-    read_only_pod, read_only_svc, other_pod, other_svc = random_pod_choice_for_callbacks()
->>>>>>> 581cf315
     chi_name = chi["metadata"]["name"]
     create_table_on_cluster('all-replicated', 'default.test_repl',
                             '(event_time DateTime, test UInt64) ENGINE ReplicatedMergeTree(\'/clickhouse/tables/{installation}-{shard}/{uuid}/test_repl\', \'{replica}\') ORDER BY tuple()')
@@ -504,15 +403,9 @@
 
 
 @TestScenario
-<<<<<<< HEAD
 @Name("test_replicas_max_abosulute_delay. Check ClickHouseReplicasMaxAbsoluteDelay")
-def test_replicas_max_abosulute_delay():
+def test_replicas_max_abosulute_delay(self):
     stop_replica_pod, stop_replica_svc, insert_pod, insert_svc = alerts.random_pod_choice_for_callbacks(chi)
-=======
-@Name("Check ClickHouseReplicasMaxAbsoluteDelay")
-def test_replicas_max_abosulute_delay(self):
-    stop_replica_pod, stop_replica_svc, insert_pod, insert_svc = random_pod_choice_for_callbacks()
->>>>>>> 581cf315
     create_table_on_cluster('all-replicated', 'default.test_repl',
                             '(event_time DateTime, test UInt64) ENGINE ReplicatedMergeTree(\'/clickhouse/tables/{installation}-{shard}/{uuid}/test_repl\', \'{replica}\') ORDER BY tuple()')
     prometheus_scrape_interval = 15
@@ -548,15 +441,9 @@
 
 
 @TestScenario
-<<<<<<< HEAD
 @Name("test_too_many_connections. Check ClickHouseTooManyConnections")
-def test_too_many_connections():
+def test_too_many_connections(self):
     too_many_connection_pod, too_many_connection_svc, _, _ = alerts.random_pod_choice_for_callbacks(chi)
-=======
-@Name("Check ClickHouseTooManyConnections")
-def test_too_many_connections(self):
-    too_many_connection_pod, too_many_connection_svc, _, _ = random_pod_choice_for_callbacks()
->>>>>>> 581cf315
     cmd = "export DEBIAN_FRONTEND=noninteractive; apt-get update; apt-get install -y netcat mysql-client"
     kubectl.launch(
         f"exec -n {kubectl.namespace} {too_many_connection_pod} -c clickhouse -- bash -c  \"{cmd}\"",
@@ -601,15 +488,9 @@
 
 
 @TestScenario
-<<<<<<< HEAD
-@Name("test_too_much_running_queries. Check ClickHouseTooMuchRunningQueries")
-def test_too_much_running_queries():
+@Name("test_too_much_running_queries. Check ClickHouseTooManyRunningQueries")
+def test_too_much_running_queries(self):
     _, _, too_many_queries_pod, too_many_queries_svc = alerts.random_pod_choice_for_callbacks(chi)
-=======
-@Name("Check ClickHouseTooManyRunningQueries")
-def test_too_much_running_queries(self):
-    _, _, too_many_queries_pod, too_many_queries_svc = random_pod_choice_for_callbacks()
->>>>>>> 581cf315
     cmd = "export DEBIAN_FRONTEND=noninteractive; apt-get update; apt-get install -y mysql-client"
     kubectl.launch(
         f"exec -n {kubectl.namespace} {too_many_queries_pod} -c clickhouse -- bash -c  \"{cmd}\"",
@@ -639,36 +520,21 @@
             timeout=70,
         )
 
-<<<<<<< HEAD
-    with Then("check ClickHouseTooMuchRunningQueries firing"):
-        fired = alerts.wait_alert_state("ClickHouseTooMuchRunningQueries", "firing", True, labels={"hostname": too_many_queries_svc},
-=======
     with Then("check ClickHouseTooManyRunningQueries firing"):
-        fired = wait_alert_state("ClickHouseTooManyRunningQueries", "firing", True, labels={"hostname": too_many_queries_svc},
->>>>>>> 581cf315
+        fired = alerts.wait_alert_state("ClickHouseTooManyRunningQueries", "firing", True, labels={"hostname": too_many_queries_svc},
                                  callback=make_too_many_queries, time_range="30s", sleep_time=5)
         assert fired, error("can't get ClickHouseTooManyConnections alert in firing state")
 
     with Then("check ClickHouseTooManyConnections gone away"):
-<<<<<<< HEAD
-        resolved = alerts.wait_alert_state("ClickHouseTooMuchRunningQueries", "firing", False, labels={"hostname": too_many_queries_svc},
-=======
-        resolved = wait_alert_state("ClickHouseTooManyRunningQueries", "firing", False, labels={"hostname": too_many_queries_svc},
->>>>>>> 581cf315
+        resolved = alerts.wait_alert_state("ClickHouseTooManyRunningQueries", "firing", False, labels={"hostname": too_many_queries_svc},
                                     sleep_time=5)
         assert resolved, error("can't check ClickHouseTooManyConnections alert is gone away")
 
 
 @TestScenario
-<<<<<<< HEAD
 @Name("test_system_settings_changed. Check ClickHouseSystemSettingsChanged")
-def test_system_settings_changed():
+def test_system_settings_changed(self):
     changed_pod, changed_svc, _, _ = alerts.random_pod_choice_for_callbacks(chi)
-=======
-@Name("Check ClickHouseSystemSettingsChanged")
-def test_system_settings_changed(self):
-    changed_pod, changed_svc, _, _ = random_pod_choice_for_callbacks()
->>>>>>> 581cf315
 
     with When("apply changed settings"):
         kubectl.create_and_check(
@@ -716,15 +582,9 @@
 
 
 @TestScenario
-<<<<<<< HEAD
 @Name("test_version_changed. Check ClickHouseVersionChanged")
-def test_version_changed():
+def test_version_changed(self):
     changed_pod, changed_svc, _, _ = alerts.random_pod_choice_for_callbacks(chi)
-=======
-@Name("Check ClickHouseVersionChanged")
-def test_version_changed(self):
-    changed_pod, changed_svc, _, _ = random_pod_choice_for_callbacks()
->>>>>>> 581cf315
 
     with When("apply changed settings"):
         kubectl.create_and_check(
@@ -776,15 +636,9 @@
 
 
 @TestScenario
-<<<<<<< HEAD
 @Name("test_zookeeper_hardware_exceptions. Check ClickHouseZooKeeperHardwareExceptions")
-def test_zookeeper_hardware_exceptions():
+def test_zookeeper_hardware_exceptions(self):
     pod1, svc1, pod2, svc2 = alerts.random_pod_choice_for_callbacks(chi)
-=======
-@Name("Check ClickHouseZooKeeperHardwareExceptions")
-def test_zookeeper_hardware_exceptions(self):
-    pod1, svc1, pod2, svc2 = random_pod_choice_for_callbacks()
->>>>>>> 581cf315
     chi_name = chi["metadata"]["name"]
 
     def restart_zookeeper():
@@ -812,15 +666,9 @@
 
 
 @TestScenario
-<<<<<<< HEAD
 @Name("test_distributed_sync_insertion_timeout. Check ClickHouseDistributedSyncInsertionTimeoutExceeded")
-def test_distributed_sync_insertion_timeout():
+def test_distributed_sync_insertion_timeout(self):
     sync_pod, sync_svc, restarted_pod, restarted_svc = alerts.random_pod_choice_for_callbacks(chi)
-=======
-@Name("Check ClickHouseDistributedSyncInsertionTimeoutExceeded")
-def test_distributed_sync_insertion_timeout(self):
-    sync_pod, sync_svc, restarted_pod, restarted_svc = random_pod_choice_for_callbacks()
->>>>>>> 581cf315
     create_distributed_table_on_cluster(local_engine='ENGINE Null()')
 
     def insert_distributed_sync():
@@ -849,7 +697,7 @@
     drop_distributed_table_on_cluster()
 
 @TestScenario
-@Name("Check ClickHouseDetachedParts")
+@Name("test_detached_parts. Check ClickHouseDetachedParts")
 def test_detached_parts(self):
     create_table_on_cluster()
     detached_pod, detached_svc, _, _ = random_pod_choice_for_callbacks()
@@ -871,26 +719,21 @@
         clickhouse.query(chi["metadata"]["name"], all_parts, pod=detached_pod)
 
     with When("check ClickHouseDetachedParts firing"):
-        fired = wait_alert_state("ClickHouseDetachedParts", "firing", True,
+        fired = alerts.wait_alert_state("ClickHouseDetachedParts", "firing", True,
                                  labels={"hostname": detached_svc, "chi": chi["metadata"]["name"]}, time_range='30s',
                                  callback=create_part_and_detach)
-        assert fired, error("can't get ClickHouseDistributedSyncInsertionTimeoutExceeded alert in firing state")
-
-    with Then("check ClickHouseDistributedSyncInsertionTimeoutExceeded gone away"):
-        resolved = wait_alert_state("ClickHouseDistributedSyncInsertionTimeoutExceeded", "firing", False,
+        assert fired, error("can't get ClickHouseDetachedParts alert in firing state")
+
+    with Then("check ClickHouseDetachedParts gone away"):
+        resolved = alerts.wait_alert_state("ClickHouseDetachedParts", "firing", False,
                                     labels={"hostname": detached_svc}, callback=attach_all_parts)
-        assert resolved, error("can't check ClickHouseDistributedSyncInsertionTimeoutExceeded alert is gone away")
+        assert resolved, error("can't check ClickHouseDetachedParts alert is gone away")
 
     drop_table_on_cluster()
 
 @TestScenario
-<<<<<<< HEAD
 @Name("test_zookeeper_alerts. Check ZookeeperDown, ZookeeperRestartRecently")
-def test_zookeeper_alerts():
-=======
-@Name("Check ZookeeperDown, ZookeeperRestartRecently")
 def test_zookeeper_alerts(self):
->>>>>>> 581cf315
     zookeeper_spec = kubectl.get("endpoints", "zookeeper")
     zookeeper_pod = random.choice(zookeeper_spec["subsets"][0]["addresses"])["targetRef"]["name"]
 
@@ -949,6 +792,7 @@
                 test_clickhouse_dns_errors,
                 test_distributed_connection_exceptions,
                 test_delayed_and_rejected_insert_and_max_part_count_for_partition_and_low_inserted_rows_per_query,
+                test_too_many_connections,
                 test_too_much_running_queries,
                 test_longest_running_query,
                 test_system_settings_changed,
@@ -956,13 +800,9 @@
                 test_zookeeper_hardware_exceptions,
                 test_distributed_sync_insertion_timeout,
                 test_distributed_files_to_insert,
-<<<<<<< HEAD
-=======
                 test_clickhouse_server_reboot,
                 test_detached_parts,
->>>>>>> 581cf315
                 test_zookeeper_alerts,
-                test_too_many_connections,
             ]
             for t in test_cases:
                 Scenario(test=t)()