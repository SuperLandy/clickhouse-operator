import json
import os
import time
import manifest
import util

from testflows.core import TestScenario, Name, When, Then, Given, And, main, Module
from testflows.asserts import error
from testflows.connect import Shell

import settings

current_dir = os.path.dirname(os.path.abspath(__file__))
max_retries = 15

shell = Shell()
namespace = settings.test_namespace
kubectl_cmd = settings.kubectl_cmd


def launch(command, ok_to_fail=False, ns=namespace, timeout=60):
    # Build command
    cmd = f"{kubectl_cmd} "
    cmd_args = command.split(" ")
    if ns is not None and ns != "" and ns != "--all-namespaces":
        cmd += f"{cmd_args[0]} --namespace={ns} "
    elif ns == "--all-namespaces":
        cmd += f"{cmd_args[0]} {ns} "
    else:
        cmd += f"{cmd_args[0]} "

    if len(cmd_args) > 1:
        cmd += " ".join(cmd_args[1:])

    # Run command
    cmd = shell(cmd, timeout=timeout)
    # Check command failure
    code = cmd.exitcode
    if not ok_to_fail:
        if code != 0:
            print("command failed, output:")
            print(cmd.output)
        assert code == 0, error()
    # Command test result
    return cmd.output if (code == 0) or ok_to_fail else ""


def delete_chi(chi, ns=namespace, wait = True):
    with When(f"Delete chi {chi}"):
        launch(f"delete chi {chi}", ns=ns, timeout=600)
        if wait:
            wait_objects(
                chi,
                {
                    "statefulset": 0,
                    "pod": 0,
                    "service": 0,
                    },
                ns,
                )


def delete_all_chi(ns=namespace):
    crds = launch("get crds -o=custom-columns=name:.metadata.name", ns=ns).splitlines()
    if "clickhouseinstallations.clickhouse.altinity.com" in crds:
        chis = get("chi", "", ns=ns)
        if "items" in chis:
            for chi in chis["items"]:
                # kubectl(f"patch chi {chi} --type=merge -p '\{\"metadata\":\{\"finalizers\": [null]\}\}'", ns = ns)
                delete_chi(chi["metadata"]["name"], ns)


def create_and_check(config, check, ns=namespace, timeout=600):
    config = util.get_full_path(config)
    chi_name = manifest.get_chi_name(config)

    if "apply_templates" in check:
        print("Need to apply additional templates")
        for t in check["apply_templates"]:
            print("Applying template:" + t)
            apply(util.get_full_path(t), ns)
        time.sleep(5)

    apply(config, ns=ns, timeout=timeout)

    if "object_counts" in check:
        wait_objects(chi_name, check["object_counts"], ns)

    if "pod_count" in check:
        wait_object("pod", "", label=f"-l clickhouse.altinity.com/chi={chi_name}", count=check["pod_count"], ns=ns)

    if "chi_status" in check:
        wait_chi_status(chi_name, check["chi_status"], ns)
    else:
        wait_chi_status(chi_name, "Completed", ns)

    if "pod_image" in check:
        check_pod_image(chi_name, check["pod_image"], ns)

    if "pod_volumes" in check:
        check_pod_volumes(chi_name, check["pod_volumes"], ns)

    if "pod_podAntiAffinity" in check:
        check_pod_antiaffinity(chi_name, ns)

    if "pod_ports" in check:
        check_pod_ports(chi_name, check["pod_ports"], ns)

    if "service" in check:
        check_service(check["service"][0], check["service"][1], ns)

    if "configmaps" in check:
        check_configmaps(chi_name, ns)

    if "do_not_delete" not in check:
        delete_chi(chi_name, ns)


def get(kind, name, label="", ns=namespace):
    out = launch(f"get {kind} {name} {label} -o json", ns=ns)
    return json.loads(out.strip())


def create_ns(ns):
    launch(f"create ns {ns}", ns=None)
    launch(f"get ns {ns}", ns=None)


def delete_ns(ns, ok_to_fail=False, timeout=600):
    launch(f"delete ns {ns}", ns=None, ok_to_fail=ok_to_fail, timeout=timeout)


def get_count(kind, name="", label="", ns=namespace):
    out = launch(f"get {kind} {name} -o=custom-columns=kind:kind,name:.metadata.name {label}", ns=ns, ok_to_fail=True)
    if (out is None) or (len(out) == 0):
        return 0
    return len(out.splitlines()) - 1


def count_objects(label="", ns=namespace):
    return {
        "statefulset": get_count("sts", ns=ns, label=label),
        "pod": get_count("pod", ns=ns, label=label),
        "service": get_count("service", ns=ns, label=label),
    }


def apply(config, ns=namespace, validate=True, timeout=30):
    with When(f"{config} is applied"):
        launch(f"apply --validate={validate} -f {config}", ns=ns, timeout=timeout)


def delete(config, ns=namespace, timeout=30):
    with When(f"{config} is deleted"):
        launch(f"delete -f {config}", ns=ns, timeout=timeout)


def wait_objects(chi, object_counts, ns=namespace):
    with Then(
            f"Waiting for: "
            f"{object_counts['statefulset']} statefulsets, "
            f"{object_counts['pod']} pods and "
            f"{object_counts['service']} services "
            f"to be available"
    ):
        for i in range(1, max_retries):
            cur_object_counts = count_objects(label=f"-l clickhouse.altinity.com/chi={chi}", ns=ns)
            if cur_object_counts == object_counts:
                break
            with Then(
                    f"Not ready yet. [ "
                    f"statefulset: {cur_object_counts['statefulset']} "
                    f"pod: {cur_object_counts['pod']} "
                    f"service: {cur_object_counts['service']} ]. "
                    f"Wait for {i * 5} seconds"
            ):
                time.sleep(i * 5)
        assert cur_object_counts == object_counts, error()


def wait_object(kind, name, label="", count=1, ns=namespace, retries=max_retries, backoff = 5):
    with Then(f"{count} {kind}(s) {name} should be created"):
        for i in range(1, retries):
            cur_count = get_count(kind, ns=ns, name=name, label=label)
            if cur_count >= count:
                break
            with Then("Not ready. Wait for " + str(i * backoff) + " seconds"):
                time.sleep(i * backoff)
        assert cur_count >= count, error()


def wait_command(command, result, count=1, ns=namespace, retries=max_retries):
    with Then(f"{command} should return {result}"):
        for i in range(1, retries):
            res = launch(command, ok_to_fail=True, ns=ns)
            if res == result:
                break
            with Then("Not ready. Wait for " + str(i * 5) + " seconds"):
                time.sleep(i * 5)
        assert res == result, error()


def wait_chi_status(chi, status, ns=namespace, retries=max_retries):
    wait_field("chi", chi, ".status.status", status, ns, retries)


def get_chi_status(chi, ns=namespace):
    get_field("chi", chi, ".status.status", ns)


def wait_pod_status(pod, status, ns=namespace):
    wait_field("pod", pod, ".status.phase", status, ns)


def wait_field(kind, name, field, value, ns=namespace, retries=max_retries, backoff = 5):
    with Then(f"{kind} {name} {field} should be {value}"):
        for i in range(1, retries):
            cur_value = get_field(kind, name, field, ns)
            if cur_value == value:
                break
            with Then("Not ready. Wait for " + str(i * backoff) + " seconds"):
                time.sleep(i * backoff)
        assert cur_value == value, error()


def wait_jsonpath(kind, name, field, value, ns=namespace, retries=max_retries):
    with Then(f"{kind} {name} -o jsonpath={field} should be {value}"):
        for i in range(1, retries):
            cur_value = get_jsonpath(kind, name, field, ns)
            if cur_value == value:
                break
            with Then("Not ready. Wait for " + str(i * 5) + " seconds"):
                time.sleep(i * 5)
        assert cur_value == value, error()


def get_field(kind, name, field, ns=namespace):
    out = launch(f"get {kind} {name} -o=custom-columns=field:{field}", ns=ns).splitlines()
    return out[1]


def get_jsonpath(kind, name, field, ns=namespace):
    out = launch(f"get {kind} {name} -o jsonpath=\"{field}\"", ns=ns).splitlines()
    return out[0]


def get_default_storage_class(ns=namespace):
    out = launch(
        f"get storageclass "
        f"-o=custom-columns="
        f"DEFAULT:\".metadata.annotations.storageclass\.kubernetes\.io/is-default-class\",NAME:.metadata.name",
        ns=ns,
    ).splitlines()
    for line in out[1:]:
        if line.startswith("true"):
            parts = line.split(maxsplit=1)
            return parts[1].strip()
    out = launch(
        f"get storageclass "
        f"-o=custom-columns="
        f"DEFAULT:\".metadata.annotations.storageclass\.beta\.kubernetes\.io/is-default-class\",NAME:.metadata.name",
        ns=ns,
    ).splitlines()
    for line in out[1:]:
        if line.startswith("true"):
            parts = line.split(maxsplit=1)
            return parts[1].strip()


def get_pod_spec(chi_name, ns=namespace):
    pod = get("pod", "", ns=ns, label=f"-l clickhouse.altinity.com/chi={chi_name}")["items"][0]
    return pod["spec"]


def get_pod_image(chi_name, ns=namespace):
    pod_image = get_pod_spec(chi_name, ns)["containers"][0]["image"]
    return pod_image


def get_pod_names(chi_name, ns=namespace):
    pod_names = launch(
        f"get pods -o=custom-columns=name:.metadata.name -l clickhouse.altinity.com/chi={chi_name}",
        ns=ns,
    ).splitlines()
    return pod_names[1:]


def get_pod_volumes(chi_name, ns=namespace):
    volume_mounts = get_pod_spec(chi_name, ns)["containers"][0]["volumeMounts"]
    return volume_mounts


def get_pod_ports(chi_name, ns=namespace):
    port_specs = get_pod_spec(chi_name, ns)["containers"][0]["ports"]
    ports = []
    for p in port_specs:
        ports.append(p["containerPort"])
    return ports


def check_pod_ports(chi_name, ports, ns=namespace):
    pod_ports = get_pod_ports(chi_name, ns)
    with Then(f"Expect pod ports {pod_ports} to match {ports}"):
<<<<<<< HEAD
        assert set(pod_ports) == set(ports)
=======
        assert sorted(pod_ports) == sorted(ports)
>>>>>>> c6fc84b3


def check_pod_image(chi_name, image, ns=namespace):
    pod_image = get_pod_image(chi_name, ns)
    with Then(f"Expect pod image {pod_image} to match {image}"):
        assert pod_image == image


def check_pod_volumes(chi_name, volumes, ns=namespace):
    pod_volumes = get_pod_volumes(chi_name, ns)
    for v in volumes:
        with Then(f"Expect pod has volume mount {v}"):
            found = 0
            for vm in pod_volumes:
                if vm["mountPath"] == v:
                    found = 1
                    break
            assert found == 1


def get_pvc_size(pvc_name, ns=namespace):
    return get_field("pvc", pvc_name, ".spec.resources.requests.storage", ns)


def check_pod_antiaffinity(chi_name, ns=namespace):
    pod_spec = get_pod_spec(chi_name, ns)
    expected = {
        "requiredDuringSchedulingIgnoredDuringExecution": [
            {
                "labelSelector": {
                    "matchLabels": {
                        "clickhouse.altinity.com/app": "chop",
                        "clickhouse.altinity.com/chi": f"{chi_name}",
                        "clickhouse.altinity.com/namespace": f"{ns}",
                    },
                },
                "topologyKey": "kubernetes.io/hostname",
            },
        ],
    }
    with Then(f"Expect podAntiAffinity to exist and match {expected}"):
        assert "affinity" in pod_spec
        assert "podAntiAffinity" in pod_spec["affinity"]
        assert pod_spec["affinity"]["podAntiAffinity"] == expected


def check_service(service_name, service_type, ns=namespace):
    with When(f"{service_name} is available"):
        service = get("service", service_name, ns=ns)
        with Then(f"Service type is {service_type}"):
            assert service["spec"]["type"] == service_type


def check_configmaps(chi_name, ns=namespace):
    check_configmap(
        f"chi-{chi_name}-common-configd",
        [
            "01-clickhouse-01-listen.xml",
            "01-clickhouse-02-logger.xml",
            "01-clickhouse-03-query_log.xml",
        ],
        ns=ns,
    )

    check_configmap(
        f"chi-{chi_name}-common-usersd",
        [
            "01-clickhouse-user.xml",
            "02-clickhouse-default-profile.xml",
        ],
        ns=ns,
    )


def check_configmap(cfg_name, values, ns=namespace):
    cfm = get("configmap", cfg_name, ns=ns)
    for v in values:
        with Then(f"{cfg_name} should contain {v}"):
            assert v in cfm["data"]<|MERGE_RESOLUTION|>--- conflicted
+++ resolved
@@ -301,11 +301,7 @@
 def check_pod_ports(chi_name, ports, ns=namespace):
     pod_ports = get_pod_ports(chi_name, ns)
     with Then(f"Expect pod ports {pod_ports} to match {ports}"):
-<<<<<<< HEAD
-        assert set(pod_ports) == set(ports)
-=======
         assert sorted(pod_ports) == sorted(ports)
->>>>>>> c6fc84b3
 
 
 def check_pod_image(chi_name, image, ns=namespace):
