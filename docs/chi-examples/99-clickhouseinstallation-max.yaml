--- conflicted
+++ resolved
@@ -75,8 +75,6 @@
       clusterServiceTemplate: cluster-service-template
       shardServiceTemplate: shard-service-template
       replicaServiceTemplate: replica-service-template
-      pvcPrivisioner: StatefulSet
-      pvcPrivisioner: Operator
 
   configuration:
     zookeeper:
@@ -342,30 +340,18 @@
 
     volumeClaimTemplates:
       - name: default-volume-claim
-<<<<<<< HEAD
-=======
         # Specify PVC provisioner.
         # 1. StatefulSet. PVC would be provisioned by the StatefulSet
         # 2. Operator. PVC would be provisioned by the operator
         provisioner: StatefulSet
 
         # Specify PVC reclaim policy.
->>>>>>> 69315536
         # 1. Retain. Keep PVC from being deleted
         #    Retaining PVC will also keep backing PV from deletion. This is useful in case we need to keep data intact.
         # 2. Delete
         reclaimPolicy: Retain
 
-<<<<<<< HEAD
-        pvcPrivisioner: StatefulSet
-        pvcPrivisioner: Operator
-
-        : VolumeClaimTemplate into STS
-        : PersistentVolumeClaim by operator
-
-=======
         # type ObjectMeta struct from k8s.io/core/v1
->>>>>>> 69315536
         metadata:
           labels:
             a: "b"
@@ -384,24 +370,18 @@
               storage: 1Gi
 
       - name: volume-claim-retain-pvc
-<<<<<<< HEAD
-=======
         # Specify PVC provisioner.
         # 1. StatefulSet. PVC would be provisioned by the StatefulSet
         # 2. Operator. PVC would be provisioned by the operator
         provisioner: StatefulSet
 
         # Specify PVC reclaim policy.
->>>>>>> 69315536
         # 1. Retain. Keep PVC from being deleted
         #    Retaining PVC will also keep backing PV from deletion. This is useful in case we need to keep data intact.
         # 2. Delete
         reclaimPolicy: Retain
-<<<<<<< HEAD
-=======
 
         # type ObjectMeta struct from k8s.io/core/v1
->>>>>>> 69315536
         metadata:
           labels:
             a: "b"
